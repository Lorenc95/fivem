#include <StdInc.h>
#include <GameServer.h>

#include <state/ServerGameState.h>

#include <optional>
#include <charconv>

#include <NetBuffer.h>

#include <lz4.h>
#include <lz4hc.h>

#include <tbb/concurrent_queue.h>
#include <tbb/parallel_for_each.h>
#include <thread_pool.hpp>

#include <EASTL/fixed_set.h>
#include <EASTL/fixed_vector.h>

#include <state/Pool.h>

#include <IteratorView.h>

#include <ResourceEventComponent.h>
#include <ResourceManager.h>

#include <ServerEventComponent.h>

#include <boost/range/adaptors.hpp>
#include <boost/math/constants/constants.hpp>

#include <KeyedRateLimiter.h>

#include <OneSyncVars.h>
#include <DebugAlias.h>

#include <StateBagComponent.h>

#include <citizen_util/object_pool.h>
#include <citizen_util/shared_reference.h>

#include "ByteReader.h"
#include "NetGameEventV2.h"

#ifdef STATE_FIVE
static constexpr int kNetObjectTypeBitLength = 4;
#elif defined(STATE_RDR3)
static constexpr int kNetObjectTypeBitLength = 5;
#endif

static constexpr int kSyncPacketMaxLength = 2400;
static constexpr int kPacketWarnLength = 1300;

namespace rl
{
	bool MessageBufferLengthHack::GetState()
	{
		return fx::IsLengthHack();
	}
}

CPool<fx::ScriptGuid>* g_scriptHandlePool;
std::shared_mutex g_scriptHandlePoolMutex;

enum class RequestControlFilterMode : int
{
	// Default is currently equivalent to FilterPlayer
	Default = -1,
	// NoFilter will not filter any control requests
	NoFilter = 0,
	// FilterPlayerSettled will filter control requests targeting player-controlled settled entities
	FilterPlayerSettled,
	// FilterPlayer will filter control requests targeting any player-controlled entities
	FilterPlayer,
	// FilterPlayerPlusNonPlayerSettled will filter control requests targeting player-controlled entities, or settled entities
	FilterPlayerPlusNonPlayerSettled,
	// FilterAll will filter all control requests, i.e. allow none
	FilterAll,
};

std::shared_ptr<ConVar<bool>> g_oneSyncEnabledVar;
std::shared_ptr<ConVar<bool>> g_oneSyncCulling;
std::shared_ptr<ConVar<bool>> g_oneSyncVehicleCulling;
std::shared_ptr<ConVar<bool>> g_oneSyncForceMigration;
std::shared_ptr<ConVar<bool>> g_oneSyncRadiusFrequency;
std::shared_ptr<ConVar<std::string>> g_oneSyncLogVar;
std::shared_ptr<ConVar<bool>> g_oneSyncWorkaround763185;
std::shared_ptr<ConVar<bool>> g_oneSyncBigMode;
std::shared_ptr<ConVar<bool>> g_oneSyncLengthHack;
std::shared_ptr<ConVar<bool>> g_experimentalOneSyncPopulation;
std::shared_ptr<ConVar<bool>> g_experimentalNetGameEventHandler;
std::shared_ptr<ConVar<fx::OneSyncState>> g_oneSyncVar;
std::shared_ptr<ConVar<bool>> g_oneSyncPopulation;
std::shared_ptr<ConVar<bool>> g_oneSyncARQ;

static std::shared_ptr<ConVar<bool>> g_networkedSoundsEnabledVar;
static bool g_networkedSoundsEnabled;

static std::shared_ptr<ConVar<bool>> g_networkedPhoneExplosionsEnabledVar;
static bool g_networkedPhoneExplosionsEnabled;

static std::shared_ptr<ConVar<bool>> g_networkedScriptEntityStatesEnabledVar;
static bool g_networkedScriptEntityStatesEnabled;

static std::shared_ptr<ConVar<int>> g_requestControlVar;
static std::shared_ptr<ConVar<int>> g_requestControlSettleVar;

static RequestControlFilterMode g_requestControlFilterState;
static int g_requestControlSettleDelay;

static uint32_t MakeHandleUniqifierPair(uint16_t objectId, uint16_t uniqifier)
{
	return ((uint32_t)objectId << 16) | (uint32_t)uniqifier;
}

static std::tuple<uint16_t, uint16_t> DeconstructHandleUniqifierPair(uint32_t pair)
{
	return {
		(uint16_t)(pair >> 16),
		(uint16_t)pair
	};
}

namespace fx
{
ClientEntityData::ClientEntityData(const sync::SyncEntityPtr& entity, uint64_t lastSent, bool isCreated)
	: entityWeak(entity), lastSent(lastSent), isCreated(isCreated)
{
	
}

sync::SyncEntityPtr ClientEntityData::GetEntity(fx::ServerGameState* sgs) const
{
	return entityWeak.lock();
}
}

extern tbb::concurrent_unordered_map<uint32_t, fx::EntityCreationState> g_entityCreationList;

static tbb::concurrent_queue<std::string> g_logQueue;

static std::condition_variable g_consoleCondVar;
static std::mutex g_consoleMutex;

static std::once_flag g_logOnceFlag;

static void Logv(const char* format, fmt::printf_args argumentList)
{
	if (!g_oneSyncLogVar->GetValue().empty())
	{
		std::call_once(g_logOnceFlag, []()
		{
			std::thread([]()
			{
				while (true)
				{
					{
						std::unique_lock<std::mutex> lock(g_consoleMutex);
						g_consoleCondVar.wait(lock);
					}

					static std::string lastLogFile;
					static FILE* file;

					if (lastLogFile != g_oneSyncLogVar->GetValue())
					{
						if (file)
						{
							fclose(file);
							file = nullptr;
						}

						if (!g_oneSyncLogVar->GetValue().empty())
						{
							file = _pfopen(MakeRelativeCitPath(g_oneSyncLogVar->GetValue()).c_str(), _P("w"));
						}

						lastLogFile = g_oneSyncLogVar->GetValue();
					}

					std::string str;

					while (g_logQueue.try_pop(str))
					{
						if (file)
						{
							fprintf(file, "%s", str.c_str());
						}
					}
				}
			}).detach();
		});

		if (strchr(format, '\n'))
		{
			g_logQueue.push(fmt::sprintf("[% 10d] ", msec().count()));
		}

		g_logQueue.push(fmt::vsprintf(format, argumentList));

		g_consoleCondVar.notify_all();
	}
}

template<typename... TArgs>
inline void Log(const char* msg, const TArgs&... args)
{
	Logv(msg, fmt::make_printf_args(args...));
}

#define GS_LOG(x, ...) \
	do \
	{ \
		if (!g_oneSyncLogVar->GetValue().empty()) \
		{ \
			Log(x, __VA_ARGS__); \
		} \
	} while (false)

namespace fx
{
static const glm::mat4x4 g_projectionMatrix = glm::perspective(90.0f, 4.f / 3.f, 0.1f, 1000.f);

struct ViewClips
{
	glm::vec4 nearClip;
	glm::vec4 farClip;
	glm::vec4 topClip;
	glm::vec4 bottomClip;
	glm::vec4 leftClip;
	glm::vec4 rightClip;

	ViewClips(const glm::mat4x4& matrix)
	{
		auto tpmatrix = glm::transpose(matrix);

		leftClip	= tpmatrix * glm::vec4{ 1.0f, 0.0f, 0.0f, 1.0f };
		rightClip	= tpmatrix * glm::vec4{ -1.0f, 0.0f, 0.0f, 1.0f };
		bottomClip	= tpmatrix * glm::vec4{ 0.0f, 1.0f, 0.0f, 1.0f };
		topClip		= tpmatrix * glm::vec4{ 0.0f, -1.0f, 0.0f, 1.0f };
		nearClip	= tpmatrix * glm::vec4{ 0.0f, 0.0f, 1.0f, 1.0f };
		farClip		= tpmatrix * glm::vec4{ 0.0f, 0.0f, -1.0f, 1.0f };
	}
};

static const ViewClips g_projectionClips{ g_projectionMatrix };

static bool IsInFrustum(const glm::vec3& pos, float radius, const glm::mat4x4& viewMatrix)
{
	auto viewCoords = viewMatrix * glm::vec4{ pos, 1.0f };

	auto testPlane = [&viewCoords, &radius](const glm::vec4& plane)
	{
		glm::vec3 mcoords = viewCoords * plane;

		return (mcoords.x + mcoords.y + mcoords.z + plane.w + radius) >= 0.0f;
	};

	return (testPlane(g_projectionClips.nearClip)
		&& testPlane(g_projectionClips.bottomClip)
		&& testPlane(g_projectionClips.topClip)
		&& testPlane(g_projectionClips.leftClip)
		&& testPlane(g_projectionClips.rightClip)
		&& testPlane(g_projectionClips.farClip));
}

sync::SyncEntityState::SyncEntityState()
	: deleting(false), lastOutOfBandTimestamp(0)
{

}

static auto CreateSyncData(ServerGameState* state, const fx::ClientSharedPtr& client)
{
	auto lock = client->AcquireSyncDataCreationLock();

	if (auto existingData = client->GetSyncData())
	{
		return existingData;
	}

	fx::ClientWeakPtr weakClient(client);

	auto data = std::make_shared<GameStateClientData>();
	data->client = weakClient;

	std::weak_ptr<GameStateClientData> weakData(data);

	auto setupBag = [weakClient, weakData, state]()
	{
		auto client = weakClient.lock();
		auto data = weakData.lock();

		if (client && data)
		{
			if (client->HasConnected())
			{
				data->playerBag = state->GetStateBags()->RegisterStateBag(fmt::sprintf("player:%d", client->GetNetId()));

				if (fx::IsBigMode())
				{
					data->playerBag->AddRoutingTarget(client->GetSlotId());
				}

				data->playerBag->SetOwningPeer(client->GetSlotId());
			}
		}
	};

	if (client->HasConnected())
	{
		setupBag();
	}
	else
	{
		client->OnAssignNetId.Connect([setupBag](const uint32_t previousNetId)
		{
			setupBag();
		},
		INT32_MAX);
	}

	client->SetSyncData(data);
	client->OnDrop.Connect([weakClient, state]()
	{
		auto client = weakClient.lock();

		if (client)
		{
			auto slotId = client->GetSlotId();
			auto netId = client->GetNetId();

			gscomms_execute_callback_on_sync_thread([state, client, slotId, netId]()
			{
				state->HandleClientDrop(client, netId, slotId);
			});
		}
	});

	return data;
}

inline std::shared_ptr<GameStateClientData> GetClientDataUnlocked(ServerGameState* state, const fx::ClientSharedPtr& client)
{
	std::shared_ptr<GameStateClientData> data = client->GetSyncData();
	if (data)
	{
		return data;
	}

	return CreateSyncData(state, client);
}

inline std::tuple<std::unique_lock<std::mutex>, std::shared_ptr<GameStateClientData>> GetClientData(ServerGameState* state, const fx::ClientSharedPtr& client)
{
	auto val = GetClientDataUnlocked(state, client);

	if (!val)
	{
		return {};
	}

	std::unique_lock<std::mutex> lock(val->selfMutex);
	return { std::move(lock), val };
}

inline uint32_t MakeEntityHandle(uint16_t objectId)
{
	return objectId;
}

std::tuple<std::unique_lock<std::mutex>, std::shared_ptr<GameStateClientData>> ServerGameState::ExternalGetClientData(const fx::ClientSharedPtr& client)
{
	return GetClientData(this, client);
}


static const char* PopTypeToString(fx::sync::ePopType type)
{
	using namespace fx;

	switch (type)
	{
		case fx::sync::POPTYPE_UNKNOWN:
			return "POPTYPE_UNKNOWN";
		case fx::sync::POPTYPE_RANDOM_PERMANENT:
			return "POPTYPE_RANDOM_PERMANENT";
		case fx::sync::POPTYPE_RANDOM_PARKED:
			return "POPTYPE_RANDOM_PARKED";
		case fx::sync::POPTYPE_RANDOM_PATROL:
			return "POPTYPE_RANDOM_PATROL";
		case fx::sync::POPTYPE_RANDOM_SCENARIO:
			return "POPTYPE_RANDOM_SCENARIO";
		case fx::sync::POPTYPE_RANDOM_AMBIENT:
			return "POPTYPE_RANDOM_AMBIENT";
		case fx::sync::POPTYPE_PERMANENT:
			return "POPTYPE_PERMANENT";
		case fx::sync::POPTYPE_MISSION:
			return "POPTYPE_MISSION";
		case fx::sync::POPTYPE_REPLAY:
			return "POPTYPE_REPLAY";
		case fx::sync::POPTYPE_CACHE:
			return "POPTYPE_CACHE";
		case fx::sync::POPTYPE_TOOL:
			return "POPTYPE_TOOL";
		default:
			return "";
	}
}

static const char* TypeToString(fx::sync::NetObjEntityType type)
{
	using namespace fx;

	switch (type)
	{
		case sync::NetObjEntityType::Automobile:
			return "Automobile";
		case sync::NetObjEntityType::Bike:
			return "Bike";
		case sync::NetObjEntityType::Boat:
			return "Boat";
		case sync::NetObjEntityType::Door:
			return "Door";
		case sync::NetObjEntityType::Heli:
			return "Heli";
		case sync::NetObjEntityType::Object:
			return "Object";
		case sync::NetObjEntityType::Ped:
			return "Ped";
		case sync::NetObjEntityType::Pickup:
			return "Pickup";
		case sync::NetObjEntityType::PickupPlacement:
			return "PickupPlacement";
		case sync::NetObjEntityType::Plane:
			return "Plane";
		case sync::NetObjEntityType::Submarine:
			return "Submarine";
		case sync::NetObjEntityType::Player:
			return "Player";
		case sync::NetObjEntityType::Trailer:
			return "Trailer";
		case sync::NetObjEntityType::Train:
			return "Train";
	}

	return "UNKNOWN";
}

struct EntityImpl : sync::Entity
{
	EntityImpl(const sync::SyncEntityPtr& ent)
		: ent(ent)
	{

	}

	bool IsPlayer() override
	{
		return ent->type == sync::NetObjEntityType::Player;
	}

	fx::ClientSharedPtr GetOwner() override
	{
		return ent->GetClient();
	}

	glm::vec3 GetPosition() override
	{
		if (ent->syncTree)
		{
			float positionFloat[3];
			ent->syncTree->GetPosition(positionFloat);

			return { positionFloat[0], positionFloat[1], positionFloat[2] };
		}
		
		return {};
	}

private:
	sync::SyncEntityPtr ent;

	// Inherited via Entity
	virtual uint32_t GetId() override
	{
		return ent->handle;
	}
	virtual std::string GetPopType() override
	{
		auto popType = fx::sync::POPTYPE_UNKNOWN;

		if (ent->syncTree)
		{
			ent->syncTree->GetPopulationType(&popType);
		}

		return PopTypeToString(popType);
	}
	virtual uint32_t GetModel() override
	{
		uint32_t model = 0;

		if (ent->syncTree)
		{
			ent->syncTree->GetModelHash(&model);
		}

		return model;
	}
	virtual std::string GetType() override
	{
		return TypeToString(ent->type);
	}
};

void ServerGameState::ForAllEntities(const std::function<void(sync::Entity*)>& cb)
{
	std::shared_lock _(m_entityListMutex);

	for (auto& entity : m_entityList)
	{
		EntityImpl ent(entity);
		cb(&ent);
	}
}

uint32_t ServerGameState::MakeScriptHandle(const fx::sync::SyncEntityPtr& ptr)
{
	// only one unique lock here since we can't upgrade from reader to writer
	std::unique_lock<std::shared_mutex> guidLock(ptr->guidMutex);

	if (!ptr->guid)
	{
		{
			std::shared_lock<std::shared_mutex> _(g_scriptHandlePoolMutex);

			// find an existing handle (transformed TempEntity?)
			for (int i = 0; i < g_scriptHandlePool->m_Size; i++)
			{
				auto hdl = g_scriptHandlePool->GetAt(i);

				if (hdl && !hdl->reference && hdl->type == ScriptGuid::Type::Entity && hdl->entity.handle == ptr->handle)
				{
					hdl->reference = ptr.get();
					ptr->guid = hdl;
					break;
				}
			}
		}

		if (!ptr->guid)
		{
			std::unique_lock<std::shared_mutex> _(g_scriptHandlePoolMutex);

			auto guid = new ScriptGuid();
			guid->type = ScriptGuid::Type::Entity;
			guid->entity.handle = ptr->handle;
			guid->reference = ptr.get();

			ptr->guid = guid;
		}
	}

#ifdef VALIDATE_SCRIPT_GUIDS
	if (ptr->guid->entity.handle != ptr->handle)
	{
		__debugbreak();
	}
#endif

	{
		std::shared_lock<std::shared_mutex> _(g_scriptHandlePoolMutex);
		auto guid = g_scriptHandlePool->GetIndex(ptr->guid) + 0x20000;

#ifdef VALIDATE_SCRIPT_GUIDS
		if (!g_scriptHandlePool->AtHandle(guid - 0x20000) || guid & 0x80)
		{
			__debugbreak();
		}

		bool bad = false;
		fx::ClientSharedPtr badClient;

		m_instance->GetComponent<fx::ClientRegistry>()->ForAllClients([&](const fx::ClientSharedPtr& client)
		{
			try
			{
				if (fx::AnyCast<uint32_t>(client->GetData("playerEntity")) == guid)
				{
					bad = true;
					badClient = client;
				}
			}
			catch (std::bad_any_cast&)
			{
				
			}
		});

		if (bad && ptr->type != sync::NetObjEntityType::Player)
		{
			__debugbreak();
		}
#endif

		return guid;
	}
}

using FocusResult = eastl::fixed_vector<glm::vec3, 5>;

FocusResult GetPlayerFocusPos(const fx::sync::SyncEntityPtr& entity)
{
	auto syncTree = entity->syncTree;

	if (!syncTree)
	{
		return {};
	}

	float playerPos[3];
	syncTree->GetPosition(playerPos);

	auto camData = syncTree->GetPlayerCamera();

	if (!camData)
	{
		return { { playerPos[0], playerPos[1], playerPos[2] } };
	}

	switch (camData->camMode)
	{
	case 0:
	default:
		return { { playerPos[0], playerPos[1], playerPos[2] } };
	case 1:
		return {
			{ playerPos[0], playerPos[1], playerPos[2] },
			{ camData->freeCamPosX, camData->freeCamPosY, camData->freeCamPosZ }
		};
	case 2:
		return {
			{ playerPos[0], playerPos[1], playerPos[2] },
			{ playerPos[0] + camData->camOffX, playerPos[1] + camData->camOffY, playerPos[2] + camData->camOffZ }
		};
	}
}

ServerGameState::ServerGameState()
	: m_frameIndex(1), m_entitiesById(MaxObjectId), m_entityLockdownMode(EntityLockdownMode::Inactive)
{
#ifdef USE_ASYNC_SCL_POSTING
	m_tg = std::make_unique<ThreadPool>();
#endif

	fx::g_serverGameState = this;
}

fx::sync::SyncEntityPtr ServerGameState::GetEntity(uint8_t playerId, uint16_t objectId)
{
	if (objectId >= m_entitiesById.size() || objectId < 0)
	{
		return {};
	}

	uint16_t objIdAlias = objectId;
	debug::Alias(&objIdAlias);

	std::shared_lock _lock(m_entitiesByIdMutex);
	return m_entitiesById[objectId].lock();
}

fx::sync::SyncEntityPtr ServerGameState::GetEntity(uint32_t guid)
{
	// subtract the minimum index GUID
	guid -= 0x20000;

	// get the pool entry
	std::shared_lock<std::shared_mutex> _(g_scriptHandlePoolMutex);
	auto guidData = g_scriptHandlePool->AtHandle(guid);

	if (guidData)
	{
		if (guidData->type == ScriptGuid::Type::Entity)
		{
			std::shared_lock _lock(m_entitiesByIdMutex);
			return m_entitiesById[guidData->entity.handle].lock();
		}
	}

	return {};
}

namespace sync
{
	SyncEntityState::~SyncEntityState()
	{
		if (guid)
		{
			std::unique_lock<std::shared_mutex> _(g_scriptHandlePoolMutex);
			delete guid;

			guid = nullptr;
		}
	}
}

struct FrameIndex
{
	union
	{
		struct
		{
			uint64_t lastFragment : 1;
			uint64_t currentFragment : 7;
			uint64_t frameIndex : 56;
		};

		uint64_t full;
	};

	FrameIndex()
		: full(0)
	{
	}

	FrameIndex(uint64_t idx)
		: full(idx)
	{
	}
};

static void FlushBuffer(rl::MessageBuffer& buffer, uint32_t msgType, uint64_t frameIndex, const fx::ClientSharedPtr& client, uint32_t* fragmentIndex = nullptr, bool finalFlush = false)
{
	// condition is commented out to indicate this *was* there before without having to dig through commit history
	// not sending any blank frames to clients leads to them not ACKing any frames, which will lead to an infinite buildup of frame states on server
	//if (buffer.GetDataLength() > 0)
	{
		// end
		buffer.Write(3, 7);

		// compress and send
		std::vector<char> outData(LZ4_compressBound(buffer.GetDataLength()) + 4 + 8);
		int len = LZ4_compress_default(reinterpret_cast<const char*>(buffer.GetBuffer().data()), outData.data() + 4 + 8, buffer.GetDataLength(), outData.size() - 4 - 8);

		FrameIndex newFrame{};
		newFrame.frameIndex = frameIndex;
		if (fragmentIndex != nullptr)
		{
			newFrame.lastFragment = finalFlush;
			newFrame.currentFragment = ++*fragmentIndex;
		}

		*(uint32_t*)(outData.data()) = msgType;
		*(uint64_t*)(outData.data() + 4) = newFrame.full;

		int bufferLen = len + 4 + 8;
		net::Buffer netBuffer(reinterpret_cast<uint8_t*>(outData.data()), bufferLen);
		netBuffer.Seek(bufferLen); // since the buffer constructor doesn't actually set the offset

	    if (bufferLen >= kPacketWarnLength)
		{
			console::DPrintf("net", "Sending a large packet (%d compressed bytes) to client %d, report if there will be any sync issues\n", bufferLen, client->GetNetId());
		}

		GS_LOG("flushBuffer: sending %d bytes to %d\n", bufferLen, client->GetNetId());

		client->SendPacket(1, netBuffer, NetPacketType_Unreliable);

		size_t oldCurrentBit = buffer.GetCurrentBit();

		debug::Alias(&oldCurrentBit);
		debug::Alias(&len);

		buffer.SetCurrentBit(0);
	}
}

static void MaybeFlushBuffer(rl::MessageBuffer& buffer, uint32_t msgType, uint64_t frameIndex, const fx::ClientSharedPtr& client, size_t size = 0, uint32_t* fragmentIndex = nullptr)
{
	if (LZ4_compressBound(buffer.GetDataLength() + (size / 8)) > (1100 - 12 - 12))
	{
		FlushBuffer(buffer, msgType, frameIndex, client, fragmentIndex);
	}
}

void GameStateClientData::FlushAcks()
{
	auto clientRef = client.lock();

	if (clientRef)
	{
		FlushBuffer(ackBuffer, HashRageString("msgPackedAcks"), 0, clientRef);
	}
}

void GameStateClientData::MaybeFlushAcks()
{
	auto clientRef = client.lock();

	if (clientRef)
	{
		MaybeFlushBuffer(ackBuffer, HashRageString("msgPackedAcks"), 0, clientRef);
	}
}

void sync::SyncCommandList::Execute(const fx::ClientSharedPtr& client)
{
	static thread_local SyncCommandState scs(16384);
	auto& scsSelf = scs;

	scs.frameIndex = frameIndex;
	scs.client = client;

	uint32_t fragmentIndex = 0;

	scs.flushBuffer = [this, &scsSelf, &client, &fragmentIndex](bool finalFlush)
	{
		FlushBuffer(scsSelf.cloneBuffer, HashRageString("msgPackedClones"), frameIndex, client, &fragmentIndex, true);
	};

	scs.maybeFlushBuffer = [this, &scsSelf, &client, &fragmentIndex](size_t plannedBits)
	{
		MaybeFlushBuffer(scsSelf.cloneBuffer, HashRageString("msgPackedClones"), frameIndex, client, plannedBits, &fragmentIndex);
	};

	auto c_key = commands.flush();
	while (c_key != nullptr)
	{
		auto to_run = c_key->get(&sync::SyncCommand::commandKey);
		c_key = c_key->next;

		to_run->callback(scs);
		syncPool.destruct(to_run);
	}

	scs.flushBuffer(true);

	scs.Reset();
}

#ifdef STATE_FIVE
static auto GetTrain(fx::ServerGameState* sgs, uint32_t objectId) -> fx::sync::SyncEntityPtr
{
	if (objectId != 0)
	{
		auto entity = sgs->GetEntity(0, objectId);

		if (entity && entity->type == sync::NetObjEntityType::Train && entity->syncTree)
		{
			return entity;
		}
	}

	return {};
};

static auto GetNextTrain(fx::ServerGameState* sgs, const fx::sync::SyncEntityPtr& entity) -> fx::sync::SyncEntityPtr
{
	if (auto trainState = entity->syncTree->GetTrainState())
	{
		return GetTrain(sgs, trainState->linkedToBackwardId);
	}

	return {};
};
#endif

void ServerGameState::Tick(fx::ServerInstanceBase* instance)
{
	// #TOOD1SBIG: limit tick rate divisor somewhat more sanely (currently it's 'only' 12.5ms as tick rate was upped from 30fps to 50fps)
	static uint32_t ticks = 0;
	ticks++;

	int tickMul = 1;
	auto gs = m_instance->GetComponent<fx::GameServer>();

	if (!gs->UseAccurateSends())
	{
		tickMul = 2;
	}

	if ((ticks % (3 * tickMul)) != 1)
	{
		return;
	}

	if (g_oneSyncARQ->GetValue())
	{
		m_syncStyle = SyncStyle::ARQ;
	}
	else
	{
		m_syncStyle = SyncStyle::NAK;
	}

	// approximate amount of ticks per second, 120 is svSync from GameServer.cpp
	int effectiveTicksPerSecond = (120 / (3 * tickMul));

	UpdateWorldGrid(instance);

	UpdateEntities();

	fwRefContainer<ServerEventComponent> sec = m_instance->GetComponent<ServerEventComponent>();
	fwRefContainer<fx::ResourceManager> resMan = m_instance->GetComponent<fx::ResourceManager>();
	fwRefContainer<fx::ResourceEventManagerComponent> evMan = resMan->GetComponent<fx::ResourceEventManagerComponent>();

	// cache entities so we don't have to iterate the concurrent_map for each client
	static std::tuple<
		fx::sync::SyncEntityPtr,
		glm::vec3,
		sync::CVehicleGameStateNodeData*,
		fx::ClientWeakPtr
	> relevantEntities[MaxObjectId + 1];

	int maxValidEntity = 0;

	{
		std::unique_lock _(m_entityListMutex);
		for (auto entityIt = m_entityList.begin(), entityEnd = m_entityList.end(); entityIt != entityEnd;)
		{
			auto entity = *entityIt;
			auto entityItOld = entityIt;
			++entityIt;

			entity->frameIndex = m_frameIndex;

			if (!entity->syncTree)
			{
				continue;
			}

			// if entity relevant to nobody
			{
				std::lock_guard _(entity->guidMutex);
				
				if (entity->relevantTo.none())
				{
					// entity was requested as delete, nobody knows of it anymore: finalize
					if (entity->deleting)
					{
						FinalizeClone({}, entity, entity->handle, 0, "Requested deletion");
						continue;
					}
					// it's a client-owned entity, let's check for a few things
					else if (entity->IsOwnedByClientScript())
					{
						// is the original owner offline?
						if (entity->firstOwnerDropped)
						{
							// we can delete
							FinalizeClone({}, entity, entity->handle, 0, "First owner dropped");
							continue;
						}
					}
					// it's a script-less entity, we can collect it.
					else if (!entity->IsOwnedByScript() && (entity->type != sync::NetObjEntityType::Player || !entity->GetClient()))
					{
						FinalizeClone({}, entity, entity->handle, 0, "Regular entity GC");
						continue;
					}
				}
			}

			float position[3];
			entity->syncTree->GetPosition(position);

			glm::vec3 entityPosition(position[0], position[1], position[2]);

			GS_LOG("found relevant entity %d for %d clients with position (%f, %f, %f)\n", entity->handle, entity->relevantTo.count(), entityPosition.x, entityPosition.y, entityPosition.z);

			sync::CVehicleGameStateNodeData* vehicleData = nullptr;

			if (entity->type == sync::NetObjEntityType::Automobile ||
				entity->type == sync::NetObjEntityType::Bike ||
				entity->type == sync::NetObjEntityType::Boat ||
				entity->type == sync::NetObjEntityType::Heli ||
				entity->type == sync::NetObjEntityType::Plane ||
				entity->type == sync::NetObjEntityType::Submarine ||
				entity->type == sync::NetObjEntityType::Trailer ||
#ifdef STATE_RDR3
				entity->type == sync::NetObjEntityType::DraftVeh ||
#endif
				entity->type == sync::NetObjEntityType::Train)
			{
				vehicleData = entity->syncTree->GetVehicleGameState();
			}
			
			relevantEntities[maxValidEntity] = { entity, entityPosition, vehicleData, entity->GetClient() };
			maxValidEntity++;
		}
	}

	auto creg = instance->GetComponent<fx::ClientRegistry>();

	int initSlot = ((fx::IsBigMode()) ? MAX_CLIENTS : 129) - 1;

	static int lastUpdateSlot = initSlot;
	int iterations = 0;
	int slot = lastUpdateSlot;
	
	while (iterations < ((fx::IsBigMode() ? 8 : 16) * tickMul))
	{
		iterations++;

		fx::ClientSharedPtr client;

		while (!client)
		{
			client = creg->GetClientBySlotID(slot);
			slot--;

			if (slot < 0)
			{
				slot = initSlot;
			}

			if (slot == lastUpdateSlot)
			{
				break;
			}
		}

		if (!client)
		{
			break;
		}

		auto clientDataUnlocked = GetClientDataUnlocked(this, client);

		sync::SyncEntityPtr playerEntity;
		{
			std::shared_lock _lock(clientDataUnlocked->playerEntityMutex);
			playerEntity = clientDataUnlocked->playerEntity.lock();
		}

		FocusResult playerPosns;

		if (playerEntity)
		{
			playerPosns = GetPlayerFocusPos(playerEntity);
		}

		auto slotId = client->GetSlotId();
		auto netId = client->GetNetId();

		auto& currentSyncedEntities = clientDataUnlocked->syncedEntities;
		decltype(clientDataUnlocked->syncedEntities) newSyncedEntities{};

		for (int entityIndex = 0; entityIndex < maxValidEntity; entityIndex++)
		{
			const auto& [entity, entityPos, vehicleData, entityClientWeak] = relevantEntities[entityIndex];
			auto entityClient = entityClientWeak.lock();
			auto ownsEntity = entityClient && entityClient->GetNetId() == client->GetNetId();

			{
				std::shared_lock _(entity->guidMutex);
				if (entity->deletedFor.test(slotId))
				{
					continue;
				}
			}
			
			bool isRelevant = (g_oneSyncCulling->GetValue()) ? false : true;

			if (ownsEntity && entity->type == fx::sync::NetObjEntityType::Player)
			{
				isRelevant = true;
			}

			auto isRelevantViaPos = [&, this](const fx::sync::SyncEntityPtr& entity, const glm::vec3& entityPos)
			{
				if (playerEntity)
				{
					for (auto& playerPos : playerPosns)
					{
						float diffX = entityPos.x - playerPos.x;
						float diffY = entityPos.y - playerPos.y;

						float distSquared = (diffX * diffX) + (diffY * diffY);
						if (distSquared < entity->GetDistanceCullingRadius(clientDataUnlocked->GetPlayerCullingRadius()))
						{
							return true;
						}
					}

					// are we owning the world grid in which this entity exists?
					int sectorX = std::max(entityPos.x + 8192.0f, 0.0f) / 150;
					int sectorY = std::max(entityPos.y + 8192.0f, 0.0f) / 150;

					auto selfBucket = clientDataUnlocked->routingBucket;

					std::shared_lock _(m_worldGridsMutex);
					const auto& grid = m_worldGrids[selfBucket];

					if (grid && sectorX >= 0 && sectorY >= 0 && sectorX < 256 && sectorY < 256)
					{
						if (grid->accel.netIDs[sectorX][sectorY] == netId)
						{
							return true;
						}
					}
				}

				return false;
			};

			if (!isRelevant)
			{
				isRelevant = isRelevantViaPos(entity, entityPos);
			}

			// #TODO1S: improve logic for what should and shouldn't exist based on game code
			bool isPlayerOrVehicle = false;

			if (!isRelevant)
			{
				if (entity->type == sync::NetObjEntityType::Player)
				{
					isPlayerOrVehicle = true;

					if (!fx::IsBigMode())
					{
						isRelevant = true;
					}
					else
					{
						// #TODO1SBIG: check if the player is not acked when bigmode is made unreliable
					}
				}
				else if (entity->type == sync::NetObjEntityType::Automobile ||
					entity->type == sync::NetObjEntityType::Bike ||
					entity->type == sync::NetObjEntityType::Boat ||
					entity->type == sync::NetObjEntityType::Heli ||
					entity->type == sync::NetObjEntityType::Plane ||
					entity->type == sync::NetObjEntityType::Submarine ||
					entity->type == sync::NetObjEntityType::Trailer ||
#ifdef STATE_RDR3
					entity->type == sync::NetObjEntityType::DraftVeh ||
#endif
					entity->type == sync::NetObjEntityType::Train)
				{
					if (vehicleData)
					{
						if (vehicleData->playerOccupants.any())
						{
							if (!g_oneSyncVehicleCulling->GetValue() && !fx::IsBigMode())
							{
								isRelevant = true;
							}

							isPlayerOrVehicle = true;
						}
					}
				}
			}

#ifdef STATE_FIVE
			// train chain linking: become relevant if any part of the chain is relevant
			if (!isRelevant && entity->type == sync::NetObjEntityType::Train)
			{
				auto trainState = entity->syncTree->GetTrainState();

				if (auto engine = GetTrain(this, trainState->engineCarriage))
				{
					{
						float position[3];
						engine->syncTree->GetPosition(position);

						glm::vec3 entityPosition(position[0], position[1], position[2]);
						if (isRelevantViaPos(engine, entityPosition))
						{
							isRelevant = true;
						}
					}

					// if not via the engine, try the next-train chain
					if (!isRelevant)
					{
						for (auto link = GetNextTrain(this, engine); link; link = GetNextTrain(this, link))
						{
							float position[3];
							link->syncTree->GetPosition(position);

							glm::vec3 entityPosition(position[0], position[1], position[2]);

							if (isRelevantViaPos(link, entityPosition))
							{
								isRelevant = true;
								break;
							}
						}
					}
				}
			}
#endif

			// -------------------------------------------
			// -- DON'T CHANGE isRelevant TO TRUE BELOW --
			// -------------------------------------------
			//
			// this is a final pass, NO game logic
			// (only ownership overrides beyond this point)

			// don't route entities that haven't passed filter to others
			if (!entity->passedFilter && !ownsEntity)
			{
				isRelevant = false;
			}

			// don't route entities that aren't part of the routing bucket
			if (clientDataUnlocked->routingBucket != entity->routingBucket)
			{
				if (!(entity == playerEntity))
				{
					isRelevant = false;
				}
			}

			// if we own this entity, we need to assign as relevant.
			// -> even if not client-script, as if it isn't, we'll end up stuck without migrating it
			if (ownsEntity/* && entity->IsOwnedByClientScript()*/)
			{
				// we're fine
				if (isRelevant)
				{
					entity->wantsReassign = false;
				}

				// we want to reassign to someone else ASAP
				else
				{
					entity->wantsReassign = true;

					// but don't force it to exist for ourselves if it's not script-owned
					// (also, if not hasSynced, we can't tell if a script owns it or not, so we may delete early)
					if ((!entity->hasSynced || entity->IsOwnedByClientScript()) && entity->routingBucket == clientDataUnlocked->routingBucket)
					{
						isRelevant = true;
					}
				}
			}

			// if this is an owned entity and we're deleting it, delete the heck out of it
			// (and if not, why are we even trying?)
			if (entity->deleting)
			{
				// we should be relevant to delete if we own the entity...
				bool shouldDelete = ownsEntity;

				// ... or if it's currently created for us (as otherwise relevantTo won't clear as we never get a delete)
				if (!shouldDelete)
				{
					if (auto syncIt = currentSyncedEntities.find(MakeHandleUniqifierPair(entity->handle, entity->uniqifier)); syncIt != currentSyncedEntities.end())
					{
						auto& entityData = syncIt->second;

						if (entityData.hasCreated)
						{
							shouldDelete = true;
						}
					}
				}

				if (shouldDelete)
				{
					isRelevant = true;
				}
				else
				{
					isRelevant = false;

					// we aren't going to delete this entity as it is, reset relevantTo to be sure we won't block finalization
					std::lock_guard<std::shared_mutex> _(entity->guidMutex);
					entity->relevantTo.reset(slotId);
				}
			}

			// only update sync delay if should-be-created
			// isRelevant should **not** be updated after this
			auto syncDelay = 50ms;
			if (isRelevant && g_oneSyncRadiusFrequency->GetValue() && !isPlayerOrVehicle)
			{
				const auto& position = entityPos;

				if (entity->syncTree)
				{
					// get an average radius from a list of type radii (until we store modelinfo somewhere)
					float objRadius = 5.0f;

					switch (entity->type)
					{
					case sync::NetObjEntityType::Ped:
					case sync::NetObjEntityType::Player:
#ifdef STATE_RDR3
					case sync::NetObjEntityType::Animal:
					case sync::NetObjEntityType::Horse:
#endif
						objRadius = 2.5f;
						break;
					case sync::NetObjEntityType::Heli:
					case sync::NetObjEntityType::Boat:
					case sync::NetObjEntityType::Plane:
						objRadius = 15.0f;
						break;
					}

					if (!IsInFrustum(position, objRadius, clientDataUnlocked->viewMatrix))
					{
						syncDelay = 150ms;
					}

					if (playerEntity)
					{
						float dist = std::numeric_limits<float>::max();

						for (const auto& playerPos : playerPosns)
						{
							auto thisDist = glm::distance2(position, playerPos);
							dist = std::min(thisDist, dist);
						}

						if (dist > 500.0f * 500.0f)
						{
							syncDelay = 500ms;
						}
						else if (dist > 250.0f * 250.0f)
						{
							syncDelay = 250ms;
						}
						else if (dist < 35.0f * 35.0f)
						{
							syncDelay /= 4;
						}
					}
				}
			}
			else if (isPlayerOrVehicle)
			{
				if (playerEntity)
				{
					float dist = std::numeric_limits<float>::max();

					for (const auto& playerPos : playerPosns)
					{
						auto thisDist = glm::distance2(entityPos, playerPos);
						dist = std::min(thisDist, dist);
					}

					if (dist < 35.0f * 35.0f)
					{
						syncDelay /= 4;
					}
				}
			}

			auto entIdentifier = MakeHandleUniqifierPair(entity->handle, entity->uniqifier);

			// already syncing
			if (auto syncIt = currentSyncedEntities.find(entIdentifier); syncIt != currentSyncedEntities.end())
			{
				auto& entityData = syncIt->second;
				if (isRelevant)
				{
					const auto deltaTime = syncDelay - entityData.syncDelta;
					newSyncedEntities[entIdentifier] = { entityData.nextSync + deltaTime, syncDelay, entity, entityData.forceUpdate, entityData.hasCreated, false };
				}
				else if (entityData.hasCreated || entityData.hasNAckedCreate)
				{
					GS_LOG("destroying entity %d:%d for client %d due to scope exit\n", entity->handle, entity->uniqifier, client->GetNetId());
					clientDataUnlocked->entitiesToDestroy[entIdentifier] = { entity, { true, false } };
				}
			}
			
			// create entity here
			else if (isRelevant)
			{
				{
					std::lock_guard<std::shared_mutex> _(entity->guidMutex);
					entity->relevantTo.set(slotId);
					entity->outOfScopeFor.reset(slotId);
				}

				newSyncedEntities[entIdentifier] = { 0ms, syncDelay, entity, true, false, false };
			}
		}

		{
			std::unique_lock _(clientDataUnlocked->selfMutex);
			clientDataUnlocked->syncedEntities = std::move(newSyncedEntities);
		}
	}

	lastUpdateSlot = slot;

	auto curTime = msec();

	// gather client refs
	eastl::fixed_vector<fx::ClientSharedPtr, MAX_CLIENTS> clientRefs;

	// since we're doing essentially the same thing as what ForAllClients does, we use ForAllClientsLocked to prevent extra copies
	creg->ForAllClientsLocked([&clientRefs](const fx::ClientSharedPtr& clientRef)
	{
		clientRefs.push_back(clientRef);
	});

	tbb::parallel_for_each(clientRefs.begin(), clientRefs.end(), [this, curTime, effectiveTicksPerSecond, &sec, &evMan, &gs](const fx::ClientSharedPtr& clientRef)
	{
		// get our own pointer ownership
		auto client = clientRef;

		// no
		// #TODO: imagine if this mutates state alongside but after OnDrop clears it. WHAT COULD GO WRONG?
		// serialize OnDrop for gamestate onto the sync thread?
		if (!client->HasSlotId())
		{
			return;
		}

		auto slotId = client->GetSlotId();

		uint64_t time = curTime.count();

		NetPeerStackBuffer stackBuffer;
		gscomms_get_peer(client->GetPeer(), stackBuffer);
		auto enPeer = stackBuffer.GetBase();
		bool fakeSend = false;

		if (!enPeer || enPeer->GetPing() == -1)
		{
			// no peer, no connection, no service
			// we still need to process the player though so we can tell what to NAck!
			fakeSend = true;
		}

		SendArrayData(client);

		static fx::object_pool<sync::SyncCommandList, 512 * 1024> syncPool;
		auto scl = shared_reference<sync::SyncCommandList, &syncPool>::Construct(m_frameIndex);

		auto clientDataUnlocked = GetClientDataUnlocked(this, client);

		sync::SyncEntityPtr playerEntity;
		{
			std::shared_lock _lock(clientDataUnlocked->playerEntityMutex);
			playerEntity = clientDataUnlocked->playerEntity.lock();
		}

		FocusResult playerPosns;

		if (playerEntity)
		{
			playerPosns = GetPlayerFocusPos(playerEntity);
		}

	
		// process entities leaving our scope
		const auto& clientRegistry = m_instance->GetComponent<fx::ClientRegistry>();
		
		// if any relevant entities are getting deleted, add them to our removal list and remove them from the relevancy list.
		auto& syncedEntities = clientDataUnlocked->syncedEntities;
		auto& entitiesToDestroy = clientDataUnlocked->entitiesToDestroy;
		for (auto entityIt = syncedEntities.begin(), entityEnd = syncedEntities.end(); entityIt != entityEnd;)
		{
			auto [identPair, syncData] = *entityIt;
			auto oldIt = entityIt;

			++entityIt;

			auto& entity = syncData.entity;

			if (entity->deleting)
			{
				GS_LOG("deleting [obj:%d:%d] because it's deleting\n", entity->handle, entity->uniqifier);
				entitiesToDestroy[identPair] = { entity, { false, false } };
				syncedEntities.erase(oldIt);
			}
		}

		// new client entity state
		ClientEntityState ces;

		// process deletions
		for (auto& [_entityPair, _entity] : entitiesToDestroy)
		{
			auto [_objectId, _uniqifier] = DeconstructHandleUniqifierPair(_entityPair);
			auto objectId = _objectId;
			auto uniqifier = _uniqifier;
			auto [entity, _deletionData] = _entity;
			auto deletionData = _deletionData;

			if (entity)
			{
				{
					std::unique_lock _(entity->guidMutex);
					entity->relevantTo.reset(slotId);
				}

				// permanent deletion?
				if (!deletionData.outOfScope)
				{
					entity->deletedFor.set(slotId);
				}	
				// entity still exists, just going out of scope
				else
				{
					entity->outOfScopeFor.set(slotId);

					auto entityClient = entity->GetClient();

					// if the entity still exists, and this is the *owner* we're deleting it for
					if (entityClient && entityClient->GetNetId() == client->GetNetId())
					{
						// if this entity is owned by a server script, reassign to nobody and wait until someone else owns it
						if (entity->IsOwnedByServerScript())
						{
							ReassignEntity(entity->handle, {});
						}

						// we should tell them their object ID is stolen
						// as ReassignEntity will mark the object ID as part of the steal pool
						deletionData.forceSteal = true;

						GS_LOG("marking object %d as stolen from client %d\n", objectId, client->GetNetId());

						// mark the object as stolen already, in case we're not stealing it later
						std::unique_lock lock(m_objectIdsMutex);
						m_objectIdsStolen.set(objectId);
					}
				}

				// marked as stolen? if so, yea
				{
					std::shared_lock lock(m_objectIdsMutex);
					deletionData.forceSteal = m_objectIdsStolen.test(objectId);
				}

				// delete player
				if (fx::IsBigMode())
				{
					if (entity->type == sync::NetObjEntityType::Player)
					{
						auto ownerRef = entity->GetClient();
						if (ownerRef)
						{
							const auto ownerNetId = ownerRef->GetNetId();

							if (ownerNetId != ~0U)
							{
								auto [clientDataLock, clientData] = GetClientData(this, client);

								auto plit = clientData->playersToSlots.find(ownerNetId);
								bool hasCreatedPlayer = (plit != clientData->playersToSlots.end());

								{
									if (hasCreatedPlayer)
									{
										int otherSlot = plit->second;

										sec->TriggerClientEvent("onPlayerDropped", fmt::sprintf("%d", client->GetNetId()), ownerNetId, ownerRef->GetName(), otherSlot);

										/*NETEV playerLeftScope SERVER
								/#*
								 * A server-side event that is triggered when a player leaves another player's scope.
								 *
								 * @param data - Data containing the players leaving each other's scope.
								 #/
								declare function playerLeftScope(data: {
									/#*
									 * The player that is leaving the scope.
									 #/
									player: string,

									/#*
									 * The player for which the scope is being left.
									 #/
									for: string
								}): void;
								*/
										evMan->QueueEvent2("playerLeftScope", {}, std::map<std::string, std::string>{ { "player", fmt::sprintf("%d", ownerNetId) }, { "for", fmt::sprintf("%d", client->GetNetId()) } });

										auto oldClientData = GetClientDataUnlocked(this, ownerRef);

										if (oldClientData->playerBag)
										{
											oldClientData->playerBag->RemoveRoutingTarget(client->GetSlotId());
										}

										clientData->playersInScope.reset(otherSlot);
										clientData->playersToSlots.erase(ownerNetId);
									}
								}
							}
						}
					}
				}
			}

			GS_LOG("Tick: deleting object %d@%d for %d\n", objectId, uniqifier, client->GetNetId());

			if (entity)
			{
				if (auto stateBag = entity->GetStateBag())
				{
					stateBag->RemoveRoutingTarget(slotId);
				}
			}

			// delet
			if (!fakeSend)
			{
				scl->EnqueueCommand([this, objectId, uniqifier, deletionData](sync::SyncCommandState& cmdState)
				{
					cmdState.maybeFlushBuffer(3 + 1 + 16 + 16);
					cmdState.cloneBuffer.Write(3, 3);

					cmdState.cloneBuffer.WriteBit(deletionData.forceSteal);
					cmdState.cloneBuffer.Write(13, int32_t(objectId));
					cmdState.cloneBuffer.Write(16, uniqifier);
				});
			}

			ces.deletions.push_back({ MakeHandleUniqifierPair(objectId, uniqifier), deletionData });
		}

		// #IFNAK
		if (m_syncStyle == SyncStyle::NAK)
		{
			entitiesToDestroy.clear();
		}

		for (auto syncIt = syncedEntities.begin(), syncItEnd = syncedEntities.end(); syncIt != syncItEnd;)
		{
			auto& [identPair, syncData] = *syncIt;
			auto [objectId, uniqifier] = DeconstructHandleUniqifierPair(identPair);
			auto& entity = syncData.entity;
			auto& forceUpdate = syncData.forceUpdate;

			// relevant entity owned by nobody, or wants a reassign? try to yoink it
			// (abuse clientMutex for wantsReassign safety)
			{
				std::unique_lock _(entity->clientMutex);
				auto cl = entity->GetClientUnsafe().lock();
				if (!cl || (entity->wantsReassign && cl->GetNetId() != client->GetNetId()))
				{
					entity->wantsReassign = false;
					ReassignEntity(entity->handle, client, std::move(_)); // transfer the lock inside
				}
			}

			if (!syncData.hasCreated)
			{
				bool canCreate = true;
				if (fx::IsBigMode())
				{
					if (entity->type == sync::NetObjEntityType::Player)
					{
						const auto entityClient = entity->GetClient();
						if (entityClient)
						{
							auto [clientDataLock, clientData] = GetClientData(this, client);

							auto plit = clientData->playersToSlots.find(entityClient->GetNetId());
							bool hasCreatedPlayer = (plit != clientData->playersToSlots.end());

							if (!hasCreatedPlayer)
							{
								constexpr const int kSlotIdStart = 
#ifdef STATE_RDR3
									30
#else
									127
#endif
;

								int slotId = kSlotIdStart;

								for (; slotId >= 0; slotId--)
								{
									if (slotId == 31)
									{
										slotId--;
									}

#ifdef STATE_RDR3
									if (slotId == 16)
									{
										slotId--;
									}
#endif

									if (!clientData->playersInScope.test(slotId))
									{
										break;
									}
								}

								if (slotId >= 0)
								{
									clientData->playersInScope[slotId] = entityClient->GetNetId();
									clientData->playersToSlots[entityClient->GetNetId()] = slotId;

									sec->TriggerClientEvent("onPlayerJoining", fmt::sprintf("%d", client->GetNetId()), entityClient->GetNetId(), entityClient->GetName(), slotId);

									auto ecData = GetClientDataUnlocked(this, entityClient);

									if (ecData->playerBag)
									{
										ecData->playerBag->AddRoutingTarget(client->GetSlotId());
									}

									/*NETEV playerEnteredScope SERVER
								/#*
								 * A server-side event that is triggered when a player enters another player's scope.
								 *
								 * @param data - Data containing the players entering each other's scope.
								 #/
								declare function playerEnteredScope(data: {
									/#*
									 * The player that is entering the scope.
									 #/
									player: string,

									/#*
									 * The player for which the scope is being entered.
									 #/
									for: string
								}): void;
								*/
									evMan->QueueEvent2("playerEnteredScope", {}, std::map<std::string, std::string>{ { "player", fmt::sprintf("%d", entityClient->GetNetId()) }, { "for", fmt::sprintf("%d", client->GetNetId()) } });
								}
								else
								{
									// oof
									canCreate = false;
								}
							}
						}
					}
				}

				if (!canCreate)
				{
					// darn
					auto oldSyncIt = syncIt;
					++syncIt;

					syncedEntities.erase(oldSyncIt);
					continue;
				}
				else
				{
					GS_LOG("creating entity %d for client %d\n", objectId, client->GetNetId());

					//yay
					forceUpdate = true;
					clientDataUnlocked->pendingCreates[identPair] = m_frameIndex;
				}
			}
			else if (clientDataUnlocked->pendingCreates.find(identPair) == clientDataUnlocked->pendingCreates.end())
			{
				auto entityClient = entity->GetClient();

				// we know the entity has been created, so we can try sending some entity RPC to 'em
				if (entityClient && client->GetNetId() == entityClient->GetNetId() && !entity->onCreationRPC.empty())
				{
					std::lock_guard<std::shared_mutex> _(entity->guidMutex);

					for (auto& entry : entity->onCreationRPC)
					{
						entry(client);
					}

					entity->onCreationRPC.clear();
				}
			}

			bool wasThisIt = false;

			if (entity->timestamp <= entity->lastOutOfBandTimestamp)
			{
				wasThisIt = !forceUpdate;

				forceUpdate = true;
				GS_LOG("Oh, is this it? %d <= %d\n", entity->timestamp, entity->lastOutOfBandTimestamp);
			}

			// don't tell players what to do with their own entities (unless we're forcing an update)
			if (entity->GetClient() == client && !forceUpdate)
			{
				++syncIt;
				continue;
			}

			uint64_t baseFrameIndex;
			uint64_t localLastFrameIndex = 0;

			if (forceUpdate && !wasThisIt)
			{
				baseFrameIndex = 0;

				std::lock_guard _(entity->frameMutex);
				entity->lastFramesSent[slotId] = 0;
				localLastFrameIndex = entity->lastFrameIndex;
			}
			else
			{
				std::lock_guard _(entity->frameMutex);
				baseFrameIndex = entity->lastFramesSent[slotId];
				localLastFrameIndex = entity->lastFrameIndex;
			}

			ces.syncedEntities[entity->handle] = { entity, baseFrameIndex, syncData.hasCreated };

			if (syncData.hasCreated)
			{
				// Add this player as a routing target to this entity's statebag, if present.
				// notes:
				// * this will try to add it every frame, but the statebag will only add it once (std::set).
				// * will occur on the next update/tick when syncData.hasCreated is true, this'll ensure that it's sent after the client knows about this entity.
				// TODO: PERF: remove this every-frame call by giving this system a nice and fresh design
				if (auto stateBag = entity->GetStateBag())
				{
					stateBag->AddRoutingTarget(slotId);
				}
			}

			// should we sync?
			if (forceUpdate || syncData.nextSync - curTime <= 0ms)
			{
				if (!forceUpdate)
				{
					syncData.nextSync = curTime + syncData.syncDelta;
				}

				bool wasForceUpdate = forceUpdate;
				forceUpdate = false;

				auto syncType = syncData.hasCreated ? 2 : 1;

				auto _ent = entity;

				auto runSync = [this, _ent, &syncType, curTime, &scl, baseFrameIndex, localLastFrameIndex, wasForceUpdate](auto&& preCb) 
				{
					scl->EnqueueCommand([this,
										entity = _ent,
										syncType,
										preCb = std::move(preCb),
										baseFrameIndex,
										localLastFrameIndex,
										curTime,
										wasForceUpdate](sync::SyncCommandState& cmdState) 
					{
						auto entityClient = entity->GetClient();
						if (!entityClient)
						{
							return;
						}

						auto slotId = cmdState.client->GetSlotId();

						if (slotId == -1)
						{
							return;
						}

						auto frameIndex = baseFrameIndex;
						bool isFirstFrameUpdate = false;
						preCb(frameIndex, isFirstFrameUpdate);

						// create a buffer once (per thread) to save allocations
						static thread_local rl::MessageBuffer mb(kSyncPacketMaxLength);

						mb.SetCurrentBit(0);

						sync::SyncUnparseState state(mb);
						state.syncType = syncType;
						state.targetSlotId = slotId;
						state.timestamp = 0;
						state.lastFrameIndex = frameIndex;
						state.isFirstUpdate = isFirstFrameUpdate;

						bool wroteData = entity->syncTree->Unparse(state);

						if (wroteData)
						{
							if (!cmdState.hadTime)
							{
								uint64_t time = curTime.count();

								cmdState.maybeFlushBuffer(3 + 32 + 32);
								cmdState.cloneBuffer.Write(3, 5);
								cmdState.cloneBuffer.Write(32, uint32_t(time & 0xFFFFFFFF));
								cmdState.cloneBuffer.Write(32, uint32_t((time >> 32) & 0xFFFFFFFF));

								cmdState.hadTime = true;
							}

							if (!isFirstFrameUpdate && syncType == 2)
							{
								// #IFNAK
								if (m_syncStyle == SyncStyle::NAK)
								{
									std::lock_guard _(entity->frameMutex);
									entity->lastFramesSent[slotId] = localLastFrameIndex;
								}
								// #IFARQ
								else
								{
									std::lock_guard _(entity->frameMutex);
									entity->lastFramesPreSent[slotId] = localLastFrameIndex;
								}
							}

							auto len = (state.buffer.GetCurrentBit() / 8) + 1;

							bool mayWrite = true;

							if (syncType == 2 && !isFirstFrameUpdate && wasForceUpdate && entity->GetClient() == cmdState.client)
							{
								mayWrite = false;
								len = 0;
							}

							auto startBit = cmdState.cloneBuffer.GetCurrentBit();
							cmdState.maybeFlushBuffer(3 + /* 13 */ 16 + 16 + 4 + 32 + 16 + 64 + 32 + 12 + (len * 8));
							cmdState.cloneBuffer.Write(3, syncType);
							cmdState.cloneBuffer.Write(13, entity->handle);
							cmdState.cloneBuffer.Write(16, entityClient->GetNetId());

							if (syncType == 1)
							{
								cmdState.cloneBuffer.Write(kNetObjectTypeBitLength, (uint8_t)entity->type);
								cmdState.cloneBuffer.Write(32, entity->creationToken);
							}

							if (isFirstFrameUpdate)
							{
								cmdState.cloneBuffer.Write(16, (uint16_t)(~entity->uniqifier));
							}
							else
							{
								cmdState.cloneBuffer.Write(16, (uint16_t)entity->uniqifier);
							}

							cmdState.cloneBuffer.Write(32, (uint32_t)(frameIndex >> 32));
							cmdState.cloneBuffer.Write(32, (uint32_t)frameIndex);

							cmdState.cloneBuffer.Write<uint32_t>(32, (syncType == 1) ?
								curTime.count() :
								(isFirstFrameUpdate) ? (curTime.count() + 1) : entity->timestamp);

							if (mayWrite)
							{
								cmdState.cloneBuffer.Write(12, len);
								cmdState.cloneBuffer.WriteBits(state.buffer.GetBuffer().data(), len * 8);
							}
							else
							{
								cmdState.cloneBuffer.Write(12, 0);
							}
						}
					});
				};

				if (!fakeSend)
				{
					runSync([](uint64_t&, bool&) {});

					if (syncType == 1)
					{
						// #IFNAK
						if (m_syncStyle == SyncStyle::NAK)
						{
							syncData.hasCreated = true;
						}

						// first-frame update
						syncType = 2;
						runSync([](uint64_t& lfi, bool& isLfi)
						{
							lfi = 0;
							isLfi = true;
						});
					}
				}
			}

			++syncIt;
		}

		// erase old frames
		{
			std::unique_lock _(clientDataUnlocked->selfMutex);
			auto& firstFrameState = clientDataUnlocked->firstSavedFrameState;
			if (firstFrameState != 0)
			{
				size_t thisMaxBacklog = maxSavedClientFrames;

				if (client->GetLastSeen() > 5s)
				{
					thisMaxBacklog = maxSavedClientFramesWorstCase;
				}

				// gradually remove if needed
				thisMaxBacklog = std::max(thisMaxBacklog, clientDataUnlocked->frameStates.size() - 2);

				// *should* only be looped once but meh
				while (m_frameIndex - firstFrameState >= thisMaxBacklog - 1)
				{
					clientDataUnlocked->frameStates.erase(firstFrameState);
					++firstFrameState;
				}
			}
			else
			{
				firstFrameState = m_frameIndex;
			}

			// emplace new frame
			clientDataUnlocked->frameStates.emplace(m_frameIndex, std::move(ces));
		}

#ifdef USE_ASYNC_SCL_POSTING
		// #TODO: syncing flag check and queue afterwards!
		if (!m_tg->tryPost([this, scl = std::move(scl), client]() mutable
			{
				scl->Execute(client);

				{
					auto [clientDataLock, clientData] = GetClientData(this, client);
					clientData->syncing = false;
				}

				scl = {};
				client = {};
			}))
		{
#ifndef _MSC_VER
			GS_LOG("Thread pool full?\n", 0);
#else
			GS_LOG("Thread pool full?\n");
#endif
		}
#else
		scl->Execute(client);
#endif
	
		GS_LOG("Tick completed for cl %d.\n", client->GetNetId());
	});

	for (int entityIndex = 0; entityIndex < maxValidEntity; entityIndex++)
	{
		relevantEntities[entityIndex] = {};
	}

	++m_frameIndex;
}

void ServerGameState::OnCloneRemove(const fx::sync::SyncEntityPtr& entity, const std::function<void()>& doRemove)
{
	// trigger a clone removal event
	gscomms_execute_callback_on_main_thread([this, entity, doRemove]()
	{
		auto evComponent = m_instance->GetComponent<fx::ResourceManager>()->GetComponent<fx::ResourceEventManagerComponent>();

		/*NETEV entityRemoved SERVER
		/#*
		 * Triggered when an entity is removed on the server.
		 *
		 * @param entity - The handle of the entity that got removed.
		 #/
		declare function entityRemoved(entity: number): void;
		*/
		evComponent->TriggerEvent2("entityRemoved", { }, MakeScriptHandle(entity));

		gscomms_execute_callback_on_sync_thread(doRemove);
	});

	// remove vehicle occupants
	if (entity->type == sync::NetObjEntityType::Ped ||
		entity->type == sync::NetObjEntityType::Player)
	{
		auto pedHandle = entity->handle;
		auto vehicleData = entity->syncTree->GetPedGameState();

		if (vehicleData)
		{
			auto curVehicle = (vehicleData->curVehicle != -1) ? GetEntity(0, vehicleData->curVehicle) : fx::sync::SyncEntityPtr{};
			auto curVehicleData = (curVehicle && curVehicle->syncTree) ? curVehicle->syncTree->GetVehicleGameState() : nullptr;

			if (curVehicleData && curVehicleData->occupants[vehicleData->curVehicleSeat] == pedHandle)
			{
				curVehicleData->occupants[vehicleData->curVehicleSeat] = 0;
				curVehicleData->playerOccupants.reset(vehicleData->curVehicleSeat);
			}
		}
	}
}

void ServerGameState::UpdateEntities()
{
	std::shared_lock<std::shared_mutex> lock(m_entityListMutex);

	auto time = msec();

	for (auto& entity : m_entityList)
	{
		if (!entity->syncTree)
		{
			continue;
		}

		// update client camera
		if (entity->type == sync::NetObjEntityType::Player)
		{
			fx::ClientSharedPtr client = entity->GetClient();

			if (client)
			{
				float playerPos[3];
				entity->syncTree->GetPosition(playerPos);

				auto camData = entity->syncTree->GetPlayerCamera();

				if (camData)
				{
					glm::vec3 camTranslate;

					switch (camData->camMode)
					{
					case 0:
					default:
						camTranslate = { playerPos[0], playerPos[1], playerPos[2] };
						break;
					case 1:
						camTranslate = { camData->freeCamPosX, camData->freeCamPosY, camData->freeCamPosZ };
						break;
					case 2:
						camTranslate = { playerPos[0] + camData->camOffX, playerPos[1] + camData->camOffY, playerPos[2] + camData->camOffZ };
						break;
					}

					glm::vec3 camRotation{ camData->cameraX, 0.0f, camData->cameraZ };
					auto camQuat = glm::quat{ camRotation };
					auto rot = glm::toMat4(camQuat);

					auto[dataLock, data] = GetClientData(this, client);
					data->viewMatrix = glm::inverse(glm::translate(glm::identity<glm::mat4>(), camTranslate) * rot);
				}
			}
		}
		else
		{
			// workaround: force-migrate a stuck entity
			if ((time - entity->lastReceivedAt) > 10s)
			{
				if (g_oneSyncForceMigration->GetValue() || fx::IsBigMode())
				{
					fx::ClientSharedPtr client = entity->GetClient();

					// #TODO: maybe non-client too?
					if (client)
					{
						MoveEntityToCandidate(entity, {});
					}

					// store the current time so we'll only try again in 10 seconds, not *the next frame*
					entity->lastReceivedAt = time;
				}
			}
		}

		// update vehicle seats, if it's a ped
		if (entity->type == sync::NetObjEntityType::Ped ||
			entity->type == sync::NetObjEntityType::Player)
		{
			auto pedHandle = entity->handle;
			auto vehicleData = entity->syncTree->GetPedGameState();

			if (vehicleData)
			{
				if (vehicleData->lastVehicle != vehicleData->curVehicle || vehicleData->lastVehicleSeat != vehicleData->curVehicleSeat)
				{
					auto lastVehicle = (vehicleData->lastVehicle != -1) ? GetEntity(0, vehicleData->lastVehicle) : fx::sync::SyncEntityPtr{};
					auto curVehicle = (vehicleData->curVehicle != -1) ? GetEntity(0, vehicleData->curVehicle) : fx::sync::SyncEntityPtr{};

					auto lastVehicleData = (lastVehicle && lastVehicle->syncTree) ? lastVehicle->syncTree->GetVehicleGameState() : nullptr;
					auto curVehicleData = (curVehicle && curVehicle->syncTree) ? curVehicle->syncTree->GetVehicleGameState() : nullptr;

					if (lastVehicleData && lastVehicleData->occupants[vehicleData->lastVehicleSeat] == pedHandle)
					{
						lastVehicleData->occupants[vehicleData->lastVehicleSeat] = 0;
						lastVehicleData->playerOccupants.reset(vehicleData->lastVehicleSeat);
					}

					if (curVehicleData && curVehicleData->occupants[vehicleData->curVehicleSeat] == 0)
					{
						curVehicleData->occupants[vehicleData->curVehicleSeat] = pedHandle;
						curVehicleData->lastOccupant[vehicleData->curVehicleSeat] = pedHandle;

						if (entity->type == sync::NetObjEntityType::Player)
						{
							curVehicleData->playerOccupants.set(vehicleData->curVehicleSeat);
						}
					}

					vehicleData->lastVehicle = vehicleData->curVehicle;
					vehicleData->lastVehicleSeat = vehicleData->curVehicleSeat;
				}
			}
		}
	}
}

void ServerGameState::SendWorldGrid(void* entry /* = nullptr */, const fx::ClientSharedPtr& client /* = */ )
{
	auto sendWorldGrid = [this, entry](const fx::ClientSharedPtr& client)
	{
		auto data = GetClientDataUnlocked(this, client);

		decltype(m_worldGrids)::iterator gridRef;

		{
			std::shared_lock s(m_worldGridsMutex);
			gridRef = m_worldGrids.find(data->routingBucket);
		}

		if (gridRef != m_worldGrids.end())
		{
			auto& grid = gridRef->second;

			if (grid)
			{
				net::Buffer msg;
				msg.Write<uint32_t>(HashRageString("msgWorldGrid3"));

				uint32_t base = 0;
				uint32_t length = sizeof(grid->state[0]);

				if (entry)
				{
					base = ((WorldGridEntry*)entry - &grid->state[0].entries[0]) * sizeof(WorldGridEntry);
					length = sizeof(WorldGridEntry);
				}

				if (client->GetSlotId() == -1)
				{
					return;
				}

				// really bad way to snap the world grid data to a client's own base
				uint32_t baseRef = sizeof(grid->state[0]) * client->GetSlotId();
				uint32_t lengthRef = sizeof(grid->state[0]);

				if (base < baseRef)
				{
					base = baseRef;
				}
				else if (base > baseRef + lengthRef)
				{
					return;
				}

				// everyone's state starts at their own
				length = std::min(lengthRef, length);

				msg.Write<uint32_t>(base - baseRef);
				msg.Write<uint32_t>(length);

				msg.Write(reinterpret_cast<char*>(grid->state) + base, length);

				client->SendPacket(1, msg, NetPacketType_Reliable);
			}
		}
	};

	if (client)
	{
		sendWorldGrid(client);		
	}
	else
	{
		m_instance->GetComponent<fx::ClientRegistry>()->ForAllClients([&sendWorldGrid](const fx::ClientSharedPtr& client)
		{
			sendWorldGrid(client);
		});
	}
}

void ServerGameState::UpdateWorldGrid(fx::ServerInstanceBase* instance)
{
	auto clientRegistry = instance->GetComponent<fx::ClientRegistry>();

	// clean any non-existent clients from world grid accel periodically
	static std::chrono::milliseconds nextWorldCheck;
	auto now = msec();

	if (now >= nextWorldCheck)
	{
		{
			std::shared_lock _(m_worldGridsMutex);

			for (auto& [id, grid] : m_worldGrids)
			{
				if (!grid)
				{
					continue;
				}

				for (size_t x = 0; x < std::size(grid->accel.netIDs); x++)
				{
					for (size_t y = 0; y < std::size(grid->accel.netIDs[x]); y++)
					{
						if (grid->accel.netIDs[x][y] != 0xFFFF && !clientRegistry->GetClientByNetID(grid->accel.netIDs[x][y]))
						{
							grid->accel.netIDs[x][y] = 0xFFFF;
						}
					}
				}
			}

			nextWorldCheck = now + 10s;
		}

		eastl::fixed_set<int, 128> liveBuckets;

		auto creg = m_instance->GetComponent<fx::ClientRegistry>();
		creg->ForAllClients([this, &liveBuckets](const fx::ClientSharedPtr& client)
		{
			auto data = GetClientDataUnlocked(this, client);
			liveBuckets.insert(data->routingBucket);
		});

		{
			std::unique_lock _(m_worldGridsMutex);
			for (auto it = m_worldGrids.begin(); it != m_worldGrids.end();)
			{
				if (liveBuckets.find(it->first) == liveBuckets.end())
				{
					it = m_worldGrids.erase(it);
				}
				else
				{
					it++;
				}
			}
		}

		{
			std::unique_lock _(m_arrayHandlersMutex);
			for (auto it = m_arrayHandlers.begin(); it != m_arrayHandlers.end();)
			{
				if (liveBuckets.find(it->first) == liveBuckets.end())
				{
					it = m_arrayHandlers.erase(it);
				}
				else
				{
					it++;
				}
			}
		}
	}

	// update world grid
	clientRegistry->ForAllClients([&](const fx::ClientSharedPtr& client)
	{
		auto slotID = client->GetSlotId();

		if (slotID == -1)
		{
			return;
		}

		auto data = GetClientDataUnlocked(this, client);

		sync::SyncEntityPtr playerEntity;
		{
			std::shared_lock _lock(data->playerEntityMutex);
			playerEntity = data->playerEntity.lock();
		}

		if (!playerEntity)
		{
			return;
		}

		auto posns = GetPlayerFocusPos(playerEntity);

		if (posns.empty())
		{
			return;
		}

		// only set world grid for the most focused position
		const auto& pos = posns[0];

		int minSectorX = std::max((pos.x - 299.0f) + 8192.0f, 0.0f) / 150;
		int maxSectorX = std::max((pos.x + 299.0f) + 8192.0f, 0.0f) / 150;
		int minSectorY = std::max((pos.y - 299.0f) + 8192.0f, 0.0f) / 150;
		int maxSectorY = std::max((pos.y + 299.0f) + 8192.0f, 0.0f) / 150;

		decltype(m_worldGrids)::iterator gridRef;

		{
			std::shared_lock s(m_worldGridsMutex);
			gridRef = m_worldGrids.find(data->routingBucket);

			if (gridRef == m_worldGrids.end())
			{
				s.unlock();
				std::unique_lock l(m_worldGridsMutex);
				gridRef = m_worldGrids.emplace(data->routingBucket, std::make_unique<WorldGrid>()).first;
			}
		}

		auto& grid = gridRef->second;

		if (!grid)
		{
			return;
		}

		if (minSectorX < 0 || minSectorX > std::size(grid->accel.netIDs) || minSectorY < 0 || minSectorY > std::size(grid->accel.netIDs[0]))
		{
			return;
		}

		auto netID = client->GetNetId();

		WorldGridState* gridState = &grid->state[slotID];

		// remove any cooldowns we're not at
		for (auto it = data->worldGridCooldown.begin(); it != data->worldGridCooldown.end();)
		{
			auto x = it->first >> 8;
			auto y = it->first & 0xFF;

			if (x < minSectorX || x > maxSectorX ||
				y < minSectorY || y > maxSectorY)
			{
				it = data->worldGridCooldown.erase(it);
			}
			else
			{
				++it;
			}
		}

		// disown any grid entries that aren't near us anymore
		for (auto& entry : gridState->entries)
		{
			if (entry.netID != 0xFFFF)
			{
				if (entry.sectorX < minSectorX || entry.sectorX > maxSectorX ||
					entry.sectorY < minSectorY || entry.sectorY > maxSectorY)
				{
					if (grid->accel.netIDs[entry.sectorX][entry.sectorY] == netID)
					{
						grid->accel.netIDs[entry.sectorX][entry.sectorY] = -1;
					}

					data->worldGridCooldown.erase((uint16_t(entry.sectorX) << 8) | entry.sectorY);

					entry.sectorX = 0;
					entry.sectorY = 0;
					entry.netID = -1;

					SendWorldGrid(&entry, client);
				}
			}
		}

		auto now = msec();

		// if we're settled enough in place, create our world grid chunks
		for (int x = minSectorX; x <= maxSectorX; x++)
		{
			for (int y = minSectorY; y <= maxSectorY; y++)
			{
				// find if this x/y is owned by someone already
				bool found = (grid->accel.netIDs[x][y] != 0xFFFF);

				// if not, find out if we even have any chance at having an entity in there (cooldown of ~5 ticks, might need a more accurate query somewhen)
				auto secAddr = (uint16_t(x) << 8) | y;

				if (!found)
				{
					auto entry = data->worldGridCooldown.find(secAddr);

					if (entry == data->worldGridCooldown.end())
					{
						entry = data->worldGridCooldown.emplace(secAddr, now + 100ms).first;
					}

					if (now < entry->second)
					{
						found = true;
					}
				}
				else
				{
					data->worldGridCooldown.erase(secAddr);
				}

				// is it free?
				if (!found)
				{
					// time to have some fun!

					// find a free entry slot
					for (auto& entry : gridState->entries)
					{
						if (entry.netID == 0xFFFF)
						{
							// and take it
							entry.sectorX = x;
							entry.sectorY = y;
							entry.netID = netID;

							grid->accel.netIDs[x][y] = netID;

							SendWorldGrid(&entry, client);

							break;
						}
					}
				}
			}
		}
	});
}

void ServerGameState::SetEntityLockdownMode(int bucket, EntityLockdownMode mode)
{
	std::unique_lock _(m_routingDataMutex);
	m_routingData[bucket].lockdownMode = mode;
}

void ServerGameState::SetPopulationDisabled(int bucket, bool disabled)
{
	std::unique_lock _(m_routingDataMutex);
	m_routingData[bucket].noPopulation = disabled;
}

// make sure you have a lock to the client mutex before calling this function!
void ServerGameState::ReassignEntityInner(uint32_t entityHandle, const fx::ClientSharedPtr& targetClient, std::unique_lock<std::shared_mutex>&& lockIn)
{
	auto entity = GetEntity(0, entityHandle);

	if (!entity)
	{
		return;
	}

	// a client can have only one player, handing a player to someone else would be really awkward
	if (entity->type == sync::NetObjEntityType::Player)
	{
		return;
	}

	// perform a final std::move on the lock
	std::unique_lock lock = std::move(lockIn);

	// if 'safe', we'll lock the clientMutex here (for use when the mutex isn't already locked)
	if (!lock)
	{
		lock = std::unique_lock<std::shared_mutex>{
			entity->clientMutex
		};
	}

	auto oldClientRef = entity->GetClientUnsafe().lock();
	{
		entity->lastMigratedAt = msec();

		entity->GetLastOwnerUnsafe() = oldClientRef;
		entity->GetClientUnsafe() = targetClient;

		if (auto stateBag = entity->GetStateBag())
		{
			if (targetClient)
			{
				stateBag->SetOwningPeer(targetClient->GetSlotId());
			}
			else
			{
				stateBag->SetOwningPeer(-1);
			}
		}

		GS_LOG("%s: obj id %d, old client %d, new client %d\n", __func__, entityHandle, (!oldClientRef) ? -1 : oldClientRef->GetNetId(), (targetClient) ? targetClient->GetNetId() : -1);

		if (oldClientRef)
		{
			auto [lock, sourceData] = GetClientData(this, oldClientRef);
			sourceData->objectIds.erase(entityHandle);
		}
	}

	{
		if (targetClient)
		{
			auto [lock, targetData] = GetClientData(this, targetClient);
			targetData->objectIds.insert(entityHandle);
		}
	}

	// force a resend to people who need one

	const auto uniqPair = MakeHandleUniqifierPair(entity->handle, entity->uniqifier);
	const auto& clientRegistry = m_instance->GetComponent<fx::ClientRegistry>();
	clientRegistry->ForAllClients([&, uniqPair](const fx::ClientSharedPtr& crClient)
	{
		if (!crClient->HasSlotId())
		{
			return;
		}

		const auto slotId = crClient->GetSlotId();
		{
			std::lock_guard _(entity->guidMutex);
			if (!entity->relevantTo.test(slotId))
			{
				return;
			}
		}

		auto [lock, data] = GetClientData(this, crClient);
		if (auto entIt = data->syncedEntities.find(uniqPair); entIt != data->syncedEntities.end())
		{
			entIt->second.forceUpdate = true;
		}
	});

	// when deleted, we want to make this object ID return to the global pool, not to the player who last owned it
	// therefore, mark it as stolen
	{
		std::unique_lock lock(m_objectIdsMutex);
		m_objectIdsStolen.set(entityHandle);
	}
}

void ServerGameState::ReassignEntity(uint32_t entityHandle, const fx::ClientSharedPtr& targetClient, std::unique_lock<std::shared_mutex>&& lock)
{
	ReassignEntityInner(entityHandle, targetClient, std::move(lock));

	// if this is a train, we want to migrate the entire train chain
	// this matches the logic in CNetObjTrain::_?TestProximityMigration
#ifdef STATE_FIVE
	if (auto train = GetTrain(this, entityHandle))
	{
		// game code works as follows:
		// -> if train isEngine, enumerate the entire list backwards and migrate that one along
		// -> if not isEngine, migrate the engine
		if (auto trainState = train->syncTree->GetTrainState())
		{
			auto reassignEngine = [this, &targetClient, entityHandle](const fx::sync::SyncEntityPtr& train)
			{
				for (auto link = GetNextTrain(this, train); link; link = GetNextTrain(this, link))
				{
					// this check should prevent the following two states:
					// 1. double-locking clientMutex
					// 2. reassigning the same entity twice
					if (link->handle != entityHandle)
					{
						// we directly use ReassignEntityInner here to ensure no infinite recursion
						ReassignEntityInner(link->handle, targetClient);
					}
				}
			};

			if (trainState->isEngine)
			{
				reassignEngine(train);
			}
			else if (trainState->engineCarriage && trainState->engineCarriage != entityHandle)
			{
				// reassign the engine carriage
				ReassignEntityInner(trainState->engineCarriage, targetClient);

				// get the engine and reassign based on that
				if (auto engine = GetTrain(this, trainState->engineCarriage))
				{
					reassignEngine(engine);
				}
			}
		}
	}
#endif
}

bool ServerGameState::SetEntityStateBag(uint8_t playerId, uint16_t objectId, std::function<std::shared_ptr<StateBag>()> createStateBag) 
{
	if (auto entity = GetEntity(0, objectId))
	{
		if (entity->GetStateBag())
		{
			trace("Creating a new state bag while there's already a state bag on this entity, please report this.\n");
		}

		entity->SetStateBag(createStateBag());
		return true;
	}

	return false;
}

uint32_t ServerGameState::GetClientRoutingBucket(const fx::ClientSharedPtr& client)
{
	auto data = GetClientDataUnlocked(this, client);
	return data->routingBucket;
}

bool ServerGameState::MoveEntityToCandidate(const fx::sync::SyncEntityPtr& entity, const fx::ClientSharedPtr& client)
{
	// pickup placements at 0,0,0 are transient and shouldn't migrate
	if (entity->type == sync::NetObjEntityType::PickupPlacement)
	{
		float position[3] = { 0 };

		if (entity->syncTree)
		{
			entity->syncTree->GetPosition(position);
		}

		if (position[0] == 0.0f && position[1] == 0.0f)
		{
			return false;
		}
	}

	const auto& clientRegistry = m_instance->GetComponent<fx::ClientRegistry>();
	bool hasClient = true;

	{
		auto entityClient = entity->GetClient();

		if (!entityClient || !client)
		{
			hasClient = false;
		}
		else if (entityClient == client)
		{
			hasClient = false;
		}
	}

	if (!hasClient)
	{
		float position[3] = { 0 };

		if (entity->syncTree)
		{
			entity->syncTree->GetPosition(position);
		}

		glm::vec3 pos{
			position[0],
			position[1],
			position[2]
		};

		eastl::fixed_set<std::tuple<float, fx::ClientSharedPtr>, MAX_CLIENTS> candidates;

		uint32_t eh = entity->handle;
		auto candidateSet = entity->relevantTo;
		constexpr auto maxCandidates = 5;

		if (entity->type != sync::NetObjEntityType::Player)
		{
			for (auto bit = candidateSet.find_last(); bit != decltype(candidateSet)::kSize; bit = candidateSet.find_prev(bit))
			{
				auto tgtClient = clientRegistry->GetClientBySlotID(bit);

				if (!tgtClient || tgtClient == client)
				{
					continue;
				}

				float distance = std::numeric_limits<float>::max();

				auto data = GetClientDataUnlocked(this, tgtClient);
				sync::SyncEntityPtr playerEntity;
				{
					std::shared_lock _lock(data->playerEntityMutex);
					playerEntity = data->playerEntity.lock();
				}

				if (playerEntity)
				{
					auto tgts = GetPlayerFocusPos(playerEntity);

					if (pos.x != 0.0f && !tgts.empty())
					{
						distance = glm::distance2(tgts[0], pos);
					}
				}

				candidates.emplace(distance, tgtClient);

				if (candidates.size() >= maxCandidates)
				{
					break;
				}
			}
		}

		if (candidates.empty()) // no candidate?
		{
			GS_LOG("no candidates for entity %d, assigning as unowned\n", entity->handle);

			if (entity->IsOwnedByServerScript())
			{
				ReassignEntity(entity->handle, {});
			}
			else
			{
				return false;
			}
		}
		else
		{
			auto& candidate = *candidates.begin();

			GS_LOG("reassigning entity %d from %s to %s\n", entity->handle, client ? client->GetName() : "", std::get<1>(candidate)->GetName());

			ReassignEntity(entity->handle, std::get<1>(candidate));
		}
	}

	return true;
}

void ServerGameState::HandleClientDrop(const fx::ClientSharedPtr& client, uint16_t netId, uint32_t slotId)
{
	if (!IsOneSync())
	{
		return;
	}

	const bool hasSlotId = slotId != 0xFFFFFFFF;

	auto clientRegistry = m_instance->GetComponent<fx::ClientRegistry>();

	GS_LOG("client drop - reassigning\n", 0);

	if (fx::IsBigMode())
	{
		clientRegistry->ForAllClients([this, &client, netId](const fx::ClientSharedPtr& tgtClient)
		{
			auto [lock, clientData] = GetClientData(this, tgtClient);

			auto si = clientData->playersToSlots.find(netId);

			if (si != clientData->playersToSlots.end())
			{
				fwRefContainer<ServerEventComponent> events = m_instance->GetComponent<ServerEventComponent>();
				events->TriggerClientEvent("onPlayerDropped", fmt::sprintf("%d", tgtClient->GetNetId()), netId, client->GetName(), si->second);

				clientData->playersInScope.reset(si->second);
				clientData->playersToSlots.erase(si);
			}
		});
	}

	// clear the player's world grid ownership
	ClearClientFromWorldGrid(client);

	std::set<uint32_t> toErase;

	{
		std::shared_lock<std::shared_mutex> lock(m_entityListMutex);

		for (auto& entity : m_entityList)
		{
			if (!entity->syncTree)
			{
				continue;
			}

			auto firstOwner = entity->GetFirstOwner();
			if (firstOwner && firstOwner->GetNetId() == client->GetNetId())
			{
				entity->firstOwnerDropped = true;
			}

			if (hasSlotId)
			{
				{
					std::lock_guard<std::shared_mutex> _(entity->guidMutex);
					entity->relevantTo.reset(slotId);
					entity->deletedFor.reset(slotId);
					entity->outOfScopeFor.reset(slotId);
				}

				{
					std::lock_guard _(entity->frameMutex);
					entity->lastFramesSent[slotId] = 0;
				}
			}

			if (!MoveEntityToCandidate(entity, client))
			{
				if (entity->IsOwnedByClientScript() && !entity->firstOwnerDropped)
				{
					ReassignEntity(entity->handle, firstOwner);
				}
				else
				{
					toErase.insert(entity->handle);
				}
			}
		}
	}

	// here temporarily, needs to be unified with ProcessCloneRemove
	for (auto& set : toErase)
	{
		RemoveClone(client, set & 0xFFFF);
	}

	{
		// remove object IDs from sent map
		auto [ lock, data ] = GetClientData(this, client);

		std::unique_lock objectIdsLock(m_objectIdsMutex);

		for (auto& objectId : data->objectIds)
		{
			m_objectIdsSent.reset(objectId);
		}
	}

	// remove ACKs for this client
	if (hasSlotId)
	{
		std::shared_lock<std::shared_mutex> lock(m_entityListMutex);

		for (auto& entity : m_entityList)
		{
			if (entity->syncTree)
			{
				entity->syncTree->Visit([slotId](sync::NodeBase& node)
				{
					node.ackedPlayers.reset(slotId);

					return true;
				});
			}
		}
	}
}

void ServerGameState::ClearClientFromWorldGrid(const fx::ClientSharedPtr& targetClient)
{
	{
		std::shared_lock _(m_arrayHandlersMutex);

		for (auto& [ id, handlerList ] : m_arrayHandlers)
		{
			for (auto& handler : handlerList->handlers)
			{
				if (handler)
				{
					handler->PlayerHasLeft(targetClient);
				}
			}
		}
	}

	auto clientDataUnlocked = GetClientDataUnlocked(this, targetClient);
	auto slotId = targetClient->GetSlotId();
	auto netId = targetClient->GetNetId();

	
	decltype(m_worldGrids)::iterator gridRef;

	{
		std::shared_lock s(m_worldGridsMutex);
		gridRef = m_worldGrids.find(clientDataUnlocked->routingBucket);
	}

	if (gridRef != m_worldGrids.end())
	{
		auto& grid = gridRef->second;

		if (grid)
		{
			if (slotId != -1)
			{
				WorldGridState* gridState = &grid->state[slotId];

				for (auto& entry : gridState->entries)
				{
					entry.netID = -1;
					entry.sectorX = 0;
					entry.sectorY = 0;
				}
			}

			{
				for (size_t x = 0; x < std::size(grid->accel.netIDs); x++)
				{
					for (size_t y = 0; y < std::size(grid->accel.netIDs[x]); y++)
					{
						if (grid->accel.netIDs[x][y] == netId)
						{
							grid->accel.netIDs[x][y] = 0xFFFF;
						}
					}
				}
			}
		}
	}

	SendWorldGrid(nullptr, targetClient);
}

void ServerGameState::ProcessCloneCreate(const fx::ClientSharedPtr& client, rl::MessageBuffer& inPacket, AckPacketWrapper& ackPacket)
{
	uint16_t objectId = 0;
	uint16_t uniqifier = 0;
	if (ProcessClonePacket(client, inPacket, 1, &objectId, &uniqifier))
	{
		std::unique_lock objectIdsLock(m_objectIdsMutex);
		m_objectIdsUsed.set(objectId);
	}

	ackPacket.Write(3, 1);
	ackPacket.Write(13, objectId);
	ackPacket.Write(16, uniqifier);
	ackPacket.flush();

	GS_LOG("%s: cl %d, id %d\n", __func__, client->GetNetId(), objectId);
}

void ServerGameState::ProcessCloneSync(const fx::ClientSharedPtr& client, rl::MessageBuffer& inPacket, AckPacketWrapper& ackPacket)
{
	uint16_t objectId = 0;
	uint16_t uniqifier = 0;
	ProcessClonePacket(client, inPacket, 2, &objectId, &uniqifier);

	ackPacket.Write(3, 2);
	ackPacket.Write(13, objectId);
	ackPacket.Write(16, uniqifier);
	ackPacket.flush();

	GS_LOG("%s: cl %d, id %d\n", __func__, client->GetNetId(), objectId);
}

void ServerGameState::ProcessCloneTakeover(const fx::ClientSharedPtr& client, rl::MessageBuffer& inPacket)
{
	auto clientId = inPacket.Read<uint16_t>(16);
	auto playerId = 0;
	auto objectId = inPacket.Read<uint16_t>(13);

	auto entity = GetEntity(0, objectId);

	if (entity)
	{
		auto tgtCl = (clientId != 0) ? m_instance->GetComponent<fx::ClientRegistry>()->GetClientByNetID(clientId) : client;

		if (!tgtCl)
		{
			return;
		}

		// don't do duplicate migrations
		{
			auto entityClient = entity->GetClient();

			if (entityClient && entityClient->GetNetId() == tgtCl->GetNetId())
			{
				return;
			}

			if (entityClient && entityClient->GetNetId() != client->GetNetId())
			{
				GS_LOG("%s: trying to send object %d from %s to %s, but the sender is %s. Rejecting.\n", __func__, objectId, (!entityClient) ? "null?" : entityClient->GetName(), tgtCl->GetName(), client->GetName());
				return;
			}

			GS_LOG("%s: migrating object %d from %s to %s\n", __func__, objectId, (!entityClient) ? "null?" : entityClient->GetName(), tgtCl->GetName());
		}

		if (!entity || !entity->syncTree)
		{
			return;
		}

		ReassignEntity(entity->handle, tgtCl);
	}
}

void ServerGameState::ProcessCloneRemove(const fx::ClientSharedPtr& client, rl::MessageBuffer& inPacket, AckPacketWrapper& ackPacket)
{
	auto playerId = 0;
	auto objectId = inPacket.Read<uint16_t>(13);
	auto uniqifier = inPacket.Read<uint16_t>(16);

	auto entity = GetEntity(0, objectId);

	// ack remove no matter if we accept it
	ackPacket.Write(3, 3);
	ackPacket.Write(13, objectId);
	ackPacket.Write(16, uniqifier);
	ackPacket.flush();

	if (entity)
	{
		auto entityClient = entity->GetClient();

		if (!entityClient || client->GetNetId() != entityClient->GetNetId())
		{
			GS_LOG("%s: wrong owner (%d)\n", __func__, objectId);

			return;
		}

		if (entity->uniqifier != uniqifier)
		{
			GS_LOG("%s: wrong uniqifier (%d - %d->%d)\n", __func__, objectId, uniqifier, entity->uniqifier);

			return;
		}

		GS_LOG("%s: queueing remove (%d - %d)\n", __func__, objectId, uniqifier);
		RemoveClone(client, objectId, uniqifier);
	}
}

void ServerGameState::RemoveClone(const fx::ClientSharedPtr& client, uint16_t objectId, uint16_t uniqifier)
{
	GS_LOG("%s: removing object %d %d\n", __func__, (client) ? client->GetNetId() : 0, objectId);

	sync::SyncEntityPtr entityRef;

	{
		std::shared_lock entitiesByIdLock(m_entitiesByIdMutex);
		entityRef = m_entitiesById[objectId].lock();
		
		// start deleting
		if (entityRef)
		{
			entityRef->deleting = true;
		}
	}
}

void ServerGameState::FinalizeClone(const fx::ClientSharedPtr& client, const fx::sync::SyncEntityPtr& entity, uint16_t objectId, uint16_t uniqifier, std::string_view finalizeReason)
{
	sync::SyncEntityPtr entityRef;

	{
		std::shared_lock entitiesByIdLock(m_entitiesByIdMutex);
		entityRef = m_entitiesById[objectId].lock();
	}

	if (entityRef && entityRef == entity)
	{
		if (!entityRef->finalizing)
		{
			entityRef->finalizing = true;

			GS_LOG("%s: finalizing object %d (for reason %s)\n", __func__, objectId, finalizeReason);

			OnCloneRemove(entityRef, [this, objectId, entityRef]()
			{
				{
					std::unique_lock entitiesByIdLock(m_entitiesByIdMutex);
					m_entitiesById[objectId].reset();
				}

				bool stolen = false;

				{
					std::unique_lock objectIdsLock(m_objectIdsMutex);
					m_objectIdsUsed.reset(objectId);

					if (m_objectIdsStolen.test(objectId))
					{
						stolen = true;

						m_objectIdsSent.reset(objectId);
						m_objectIdsStolen.reset(objectId);
					}
				}

				if (stolen)
				{
					fx::ClientSharedPtr clientRef = entityRef->GetClient();
					if (clientRef)
					{
						auto [lock, clientData] = GetClientData(this, clientRef);
						clientData->objectIds.erase(objectId);

						// erase reserved object id from client, because the object got removed
						clientData->reservedObjectIds.erase(objectId);
					}
				}

				{
					std::unique_lock elm(m_entityListMutex);
					m_entityList.erase(entityRef);
				}
			});
		}
	}
}

auto ServerGameState::CreateEntityFromTree(sync::NetObjEntityType type, const std::shared_ptr<sync::SyncTreeBase>& tree) -> fx::sync::SyncEntityPtr
{
	bool hadId = false;

	int id = fx::IsLengthHack() ? (MaxObjectId - 1) : 8191;

	{
		std::unique_lock objectIdsLock(m_objectIdsMutex);

		for (; id >= 1; id--)
		{
			if (!m_objectIdsSent.test(id) && !m_objectIdsUsed.test(id))
			{
				break;
			}
		}

		m_objectIdsSent.set(id);
		m_objectIdsUsed.set(id);
		m_objectIdsStolen.set(id);
	}

	fx::sync::SyncEntityPtr entity = fx::sync::SyncEntityPtr::Construct();
	entity->type = type;
	entity->frameIndex = m_frameIndex;
	entity->lastFrameIndex = 0;
	entity->handle = MakeEntityHandle(id);
	entity->uniqifier = rand();
	entity->creationToken = msec().count();
	entity->createdAt = msec();
	entity->passedFilter = true;

	entity->syncTree = tree;

	entity->lastReceivedAt = msec();

	entity->timestamp = msec().count();

	{
		std::unique_lock<std::shared_mutex> entityListLock(m_entityListMutex);
		m_entityList.insert(entity);
	}

	{
		std::unique_lock entitiesByIdLock(m_entitiesByIdMutex);
		m_entitiesById[id] = entity;
	}

	return entity;
}

bool ServerGameState::ProcessClonePacket(const fx::ClientSharedPtr& client, rl::MessageBuffer& inPacket, int parsingType, uint16_t* outObjectId, uint16_t* outUniqifier)
{
	auto playerId = 0;
	auto uniqifier = inPacket.Read<uint16_t>(16);
	auto objectId = inPacket.Read<uint16_t>(13);
	//auto objectType = (sync::NetObjEntityType)inPacket.Read<uint8_t>();
	//auto timestamp = inPacket.Read<int32_t>();

	if (outUniqifier)
	{
		*outUniqifier = uniqifier;
	}

	if (outObjectId)
	{
		*outObjectId = objectId;
	}

	auto objectType = sync::NetObjEntityType::Train;
	uint32_t creationToken = 0;

	if (parsingType == 1)
	{
		creationToken = inPacket.Read<uint32_t>(32);

		objectType = (sync::NetObjEntityType)inPacket.Read<uint8_t>(kNetObjectTypeBitLength);
	}

	auto length = inPacket.Read<uint16_t>(12);
	GS_LOG("process sync packet for entity %d of length %d\n", objectId, length);

	uint32_t timestamp = 0;

	// move this back down under
	{
		auto [lock, data] = GetClientData(this, client);
		data->playerId = playerId;
		timestamp = data->syncTs;

		// indicate that the reserved object id was used
		data->reservedObjectIds.erase(objectId);
	}

	std::vector<uint8_t> bitBytes(length);

	if (length > 0)
	{
		inPacket.ReadBits(&bitBytes[0], bitBytes.size() * 8);
	}

	// that's not an object ID, that's a snail!
	if (objectId == 0xFFFF)
	{
		return false;
	}

	auto entity = GetEntity(playerId, objectId);

	bool createdHere = false;

	bool validEntity = false;

	if (entity)
	{
		validEntity = true;
	}

	if (parsingType == 1)
	{
		if (!validEntity)
		{
			entity = fx::sync::SyncEntityPtr::Construct();
			entity->GetFirstOwnerUnsafe() = client;
			entity->GetClientUnsafe() = client;
			entity->type = objectType;
			entity->frameIndex = m_frameIndex;
			entity->lastFrameIndex = 0;
			entity->handle = MakeEntityHandle(objectId);
			entity->uniqifier = uniqifier;
			entity->creationToken = creationToken;
			entity->syncTree = MakeSyncTree(objectType);
			entity->createdAt = msec();

			// no sync tree -> invalid object type -> nah
			if (!entity->syncTree)
			{
				return false;
			}

			auto data = GetClientDataUnlocked(this, client);
			entity->routingBucket = data->routingBucket;

			createdHere = true;
		}
		else // duplicate create? that's not supposed to happen
		{
			auto lcl = entity->GetClient();

			// if (objectType != entity->type)
			{
				GS_LOG("%s: client %d %s tried to create entity %d (type %d), but this is already owned by %d %s (type %d). bad!\n",
					__func__,
					client->GetNetId(),
					client->GetName(),
					objectId,
					(int)objectType,
					(lcl) ? lcl->GetNetId() : -1,
					(lcl) ? lcl->GetName() : "(null)",
					(int)entity->type);
			}

			return false;
		}
	}
	else if (!validEntity)
	{
		GS_LOG("%s: wrong entity (%d)!\n", __func__, objectId);

		return false;
	}

	if (entity->uniqifier != uniqifier)
	{
		GS_LOG("%s: wrong uniqifier (%d) [%d -> %d]!\n", __func__, objectId, entity->uniqifier, uniqifier);

		return false;
	}

	auto slotId = client->GetSlotId();

	if (slotId < 0 || slotId > MAX_CLIENTS)
	{
		return false;
	}

	// so we won't set relevantTo right after and deadlock finalization
	if (entity->deletedFor.test(slotId) || entity->outOfScopeFor.test(slotId))
	{
		return false;
	}

	{
		std::lock_guard<std::shared_mutex> _(entity->guidMutex);
		entity->relevantTo.set(slotId);
		entity->outOfScopeFor.reset(slotId);
	}

	fx::ClientSharedPtr entityClient = entity->GetClient();

	if (!entityClient)
	{
		GS_LOG("%s: no client (%d)!\n", __func__, objectId);

		return false;
	}

	auto now = msec();

	if (entityClient->GetNetId() != client->GetNetId())
	{
		// did the entity recently migrate?
		auto lastOwner = entity->GetLastOwner();

		if (!lastOwner || lastOwner != client || (now - entity->lastMigratedAt) > 1s)
		{
			GS_LOG("%s: wrong owner (%d)!\n", __func__, objectId);

			return false;
		}

		entity->lastOutOfBandTimestamp = timestamp;
	}

	entity->lastReceivedAt = now;

	if (length > 0)
	{
		entity->lastFrameIndex = m_frameIndex;
		entity->timestamp = timestamp;

		GS_LOG("sync for entity %d and length %d\n", entity->handle, length);
		auto state = sync::SyncParseStateDynamic{ { bitBytes }, parsingType, 0, timestamp, entity, m_frameIndex };

		auto syncTree = entity->syncTree;
		if (syncTree)
		{
			if (parsingType == 2)
			{
				syncTree->ParseSync(state);

				entity->hasSynced = true;
			}
			else if (parsingType == 1)
			{
				syncTree->ParseCreate(state);

				syncTree->Visit([](sync::NodeBase& node)
				{
					node.ackedPlayers.reset();

					return true;
				});
			}
		}
	}

	switch (entity->type)
	{
		case sync::NetObjEntityType::Player:
		{
			auto data = GetClientDataUnlocked(this, client);
			
			std::unique_lock _lock(data->playerEntityMutex);
			sync::SyncEntityPtr playerEntity = data->playerEntity.lock();

			if (!playerEntity)
			{
				SendWorldGrid(nullptr, client);
				client->OnCreatePed();
			}

			data->playerEntity = entity;
			client->SetData("playerEntity", MakeScriptHandle(entity));

			break;
		}
	}

	// trigger a clone creation event
	if (createdHere)
	{
		if (entity->type == sync::NetObjEntityType::Player)
		{
			entity->passedFilter = true;
		}

		// if this is not a real creation token, reset it
		if (entity->creationToken != 0)
		{
			if (g_entityCreationList.find(entity->creationToken) == g_entityCreationList.end())
			{
				entity->creationToken = 0;
			}
		}

		auto startDelete = [this, entity, client, objectId, uniqifier]()
		{
			RemoveClone({}, entity->handle);

			// if the entity isn't added yet, the owner should be told of its deletion too
			{
				auto [lock, data] = GetClientData(this, client);
				data->entitiesToDestroy[MakeHandleUniqifierPair(objectId, uniqifier)] = { entity, { false, false } };
			}
		};


		// if we're in entity lockdown, validate the entity first
		if (entity->type != sync::NetObjEntityType::Player)
		{
			auto clientData = GetClientDataUnlocked(this, client);
			std::shared_lock _(m_routingDataMutex);

			auto entityLockdownMode = m_entityLockdownMode;
			if (auto rbmdIt = m_routingData.find(clientData->routingBucket); rbmdIt != m_routingData.end())
			{
				auto& rbmd = rbmdIt->second;

				if (rbmd.lockdownMode)
				{
					entityLockdownMode = *rbmd.lockdownMode;
				}
			}

			if (entityLockdownMode != EntityLockdownMode::Inactive && !ValidateEntity(entityLockdownMode, entity))
			{
				// yeet
				startDelete();

				return false;
			}
		}

		if (!OnEntityCreate(entity))
		{
			startDelete();

			return false;
		}

		// well, yeah, it's their entity, they have it
		{
			auto [lock, data] = GetClientData(this, client);
			auto identPair = MakeHandleUniqifierPair(objectId, uniqifier);

			data->syncedEntities[identPair] = { 0ms, 10ms, entity, false, true, false };
			data->pendingCreates.erase(identPair);
		}

		{
			std::unique_lock _(m_entitiesByIdMutex);
			m_entitiesById[objectId] = { entity };
		}

		{
			std::unique_lock _(m_entityListMutex);
			m_entityList.insert(entity);
		}

		// update all clients' lists so the system knows that this entity is valid and should not be deleted anymore
		// (otherwise embarrassing things happen like a new player's ped having the same object ID as a pending-removed entity, and the game trying to remove it)
		gscomms_execute_callback_on_main_thread([this, entity]()
		{
			auto evComponent = m_instance->GetComponent<fx::ResourceManager>()->GetComponent<fx::ResourceEventManagerComponent>();

			/*NETEV entityCreating SERVER
			/#*
			 * A server-side event that is triggered when an entity is being created.
			 * 
			 * This event **can** be canceled to instantly delete the entity.
			 *
			 * @param entity - The created entity handle.
			 #/
			declare function entityCreating(handle: number): void;
			*/
			if (!evComponent->TriggerEvent2("entityCreating", { }, MakeScriptHandle(entity)))
			{
				if (entity->type != sync::NetObjEntityType::Player)
				{
					gscomms_execute_callback_on_sync_thread([this, entity]()
					{
						RemoveClone({}, entity->handle);
					});
				}

				return;
			}

			entity->passedFilter = true;

			/*NETEV entityCreated SERVER
			/#*
			 * A server-side event that is triggered when an entity has been created.
			 *
			 * @param entity - The created entity handle.
			 #/
			declare function entityCreated(handle: number): void;
			*/
			evComponent->QueueEvent2("entityCreated", { }, MakeScriptHandle(entity));
		});
	}
	else
	{
		// erase from pending create list if we're syncing
		auto [lock, data] = GetClientData(this, client);
		data->pendingCreates.erase(MakeHandleUniqifierPair(objectId, uniqifier));
	}

	if (auto stateBag = entity->GetStateBag())
	{
		stateBag->AddRoutingTarget(slotId);
	}

	return true;
}

bool ServerGameState::ValidateEntity(EntityLockdownMode entityLockdownMode, const fx::sync::SyncEntityPtr& entity)
{
	// can't validate an entity without sync tree
	if (!entity->syncTree)
	{
		return false;
	}

	bool allowed = false;
	// allow auto-generated population in non-strict lockdown
	if (entityLockdownMode != EntityLockdownMode::Strict)
	{
		sync::ePopType popType;

		if (entity->syncTree->GetPopulationType(&popType))
		{
			if (popType == sync::POPTYPE_RANDOM_AMBIENT || popType == sync::POPTYPE_RANDOM_PARKED || popType == sync::POPTYPE_RANDOM_PATROL ||
				popType == sync::POPTYPE_RANDOM_PERMANENT || popType == sync::POPTYPE_RANDOM_SCENARIO)
			{
				allowed = true;
			}
		}
	}

	// Networked CDummyObjects are used to ensure map objects, e.g., gas pumps
	// and propane tanks, stay in an destroyed/exploded state. When lockdown
	// mode is enabled, infinite explosions may occur if the exploded objects
	// are not validated.
	//
	// This logic will require refactoring for CDoor instances
#if !defined(STATE_RDR3)
	if (!allowed)
	{
		sync::CDummyObjectCreationNodeData* dummy = entity->syncTree->GetDummyObjectState();
		if (dummy)
		{
			allowed = dummy->_hasRelatedDummy && ((dummy->hasFragGroup && dummy->hasExploded) || (dummy->_explodingEntityExploded));
			if (entityLockdownMode == EntityLockdownMode::Dummy)
			{
				return allowed;
			}
		}
		// "Dummy" mode allows everything except dummy objects.
		else if (entityLockdownMode == EntityLockdownMode::Dummy)
		{
			allowed = true;
		}
	}
#endif

	// Allow gamestate and task generated entities when in entity lockdown.
	//
	// @NOTE Missing CVehicleGadgetPickUpRopeWithMagnet.
#if !defined(STATE_RDR3)
	if (!allowed)
	{
		// CTaskParachuteObject changed from 335 to 336 in 1868. While CTaskScriptedAnimation
		// has remained 134. Reference 0x1410FC34C in CNetObject::SetObjectGameStateData.
		sync::CObjectGameStateNodeData* state = entity->syncTree->GetObjectGameState();
		sync::CBaseAttachNodeData* attachment = entity->syncTree->GetAttachment();
		if (attachment != nullptr && state != nullptr && state->hasTask)
		{
			auto base = g_serverGameState->GetEntity(0, attachment->attachedTo);
			allowed |= (base && ((attachment->attachmentFlags & 130) == 130)); // Parachute attachment flags.
		}
	}
#endif

	// check the entity creation token, only if the check above didn't pass
	if (!allowed)
	{
		auto it = g_entityCreationList.find(entity->creationToken);

		if (it != g_entityCreationList.end())
		{
			if (it->second.scriptGuid)
			{
				allowed = true;
			}
		}
	}

	return allowed;
}

static std::tuple<std::optional<net::Buffer>, uint32_t> UncompressClonePacket(const std::vector<uint8_t>& packetData)
{
	net::Buffer readBuffer(packetData);
	auto type = readBuffer.Read<uint32_t>();

	if (type != HashString("netClones") && type != HashString("netAcks"))
	{
		return { std::optional<net::Buffer>{}, type };
	}

	const static uint8_t dictBuffer[65536] = 
	{
#include <state/dict_five_20210329.h>
	};
	uint8_t bufferData[16384];
	int bufferLength = LZ4_decompress_safe_usingDict(reinterpret_cast<const char*>(&readBuffer.GetData()[4]), reinterpret_cast<char*>(bufferData), readBuffer.GetRemainingBytes(), sizeof(bufferData), reinterpret_cast<const char*>(dictBuffer), std::size(dictBuffer));

	if (bufferLength <= 0)
	{
		return { std::optional<net::Buffer>{}, type };
	}

	return { { {bufferData, size_t(bufferLength)} }, type };
}

void ServerGameState::ParseGameStatePacket(const fx::ClientSharedPtr& client, const std::vector<uint8_t>& packetData)
{
	if (!IsOneSync())
	{
		return;
	}

	auto [packet, type] = UncompressClonePacket(packetData);

	if (!packet)
	{
		return;
	}

	switch (type)
	{
	case HashString("netClones"):
		ParseClonePacket(client, *packet);
		break;
	// #IFARQ
	case HashString("netAcks"):
		ParseAckPacket(client, *packet);
		break;
	}
}

void ServerGameState::ParseAckPacket(const fx::ClientSharedPtr& client, net::Buffer& buffer)
{
	rl::MessageBuffer msgBuf(buffer.GetData().data() + buffer.GetCurOffset(), buffer.GetRemainingBytes());

	bool end = false;

	while (!msgBuf.IsAtEnd() && !end)
	{
		auto dataType = msgBuf.Read<uint8_t>(3);

		switch (dataType)
		{
			case 1: // clone create
			{
				auto objectId = msgBuf.Read<uint16_t>(13);
				auto uniqifier = msgBuf.Read<uint16_t>(16);
				auto entity = GetEntity(0, objectId);

				if (entity && entity->uniqifier == uniqifier)
				{
					auto syncTree = entity->syncTree;

					if (syncTree)
					{
						entity->deletedFor.reset(client->GetSlotId());
						
						auto [lock, clientData] = GetClientData(this, client);
						if (auto secIt = clientData->syncedEntities.find(MakeHandleUniqifierPair(objectId, uniqifier)); secIt != clientData->syncedEntities.end())
						{
							secIt->second.hasCreated = true;
						}
					}
				}

				break;
			}
			case 3: // clone remove
			{
				auto objectId = msgBuf.Read<uint16_t>(13);
				auto uniqifier = msgBuf.Read<uint16_t>(16);

				auto [lock, clientData] = GetClientData(this, client);
				clientData->entitiesToDestroy.erase(MakeHandleUniqifierPair(objectId, uniqifier));

				GS_LOG("handle remove ack for [obj:%d:%d]\n", objectId, uniqifier);

				break;
			}
			case 7: // end
				end = true;
				break;
			default:
				end = true;
				break;
		}
	}
}


void ServerGameState::ParseClonePacket(const fx::ClientSharedPtr& client, net::Buffer& buffer)
{
	rl::MessageBuffer msgBuf(buffer.GetData().data() + buffer.GetCurOffset(), buffer.GetRemainingBytes());

	rl::MessageBuffer ackPacket;

	{
		auto[lock, clientData] = GetClientData(this, client);

		ackPacket = std::move(clientData->ackBuffer);
	}

	auto prepare = [this, &client, &ackPacket]
	{
		uint64_t fidx = 0;

		{
			auto [lock, data] = GetClientData(this, client);
			fidx = data->fidx;
		}

		// #IFARQ: frame index didn't use to be 0
		if (fidx)
		{
			// we don't send any data here
			ackPacket.SetCurrentBit(0);
		}

		return fidx;
	};

	AckPacketWrapper ackPacketWrapper{ ackPacket };
	ackPacketWrapper.flush = [&ackPacket, &client, &prepare]()
	{
		auto fidx = prepare();
		MaybeFlushBuffer(ackPacket, HashRageString("msgPackedAcks"), fidx, client);
	};

	uint32_t numCreates = 0, numSyncs = 0, numRemoves = 0;

	bool end = false;
	
	while (!msgBuf.IsAtEnd() && !end)
	{
		auto dataType = msgBuf.Read<uint8_t>(3);

		switch (dataType)
		{
		case 1: // clone create
			ProcessCloneCreate(client, msgBuf, ackPacketWrapper);
			++numCreates;
			break;
		case 2: // clone sync
			ProcessCloneSync(client, msgBuf, ackPacketWrapper);
			++numSyncs;
			break;
		case 3: // clone remove
			ProcessCloneRemove(client, msgBuf, ackPacketWrapper);
			++numRemoves;
			break;
		case 4: // clone takeover
			ProcessCloneTakeover(client, msgBuf);
			break;
		case 5: // set timestamp
		{
			auto newTs = msgBuf.Read<uint32_t>(32);

			// this is the timestamp that the client will use for following acks
			ackPacket.Write(3, 5);
			ackPacket.Write(32, newTs);
			ackPacketWrapper.flush();

			auto [lock, data] = GetClientData(this, client);
			auto oldTs = data->ackTs;

			if (!oldTs || oldTs < newTs)
			{
				data->ackTs = newTs;
				data->syncTs = newTs;
			}

			break;
		}
		case 6: // set index
		{
			auto newIndex = msgBuf.Read<uint32_t>(32);
			auto [lock, data] = GetClientData(this, client);
			data->fidx = newIndex;

			break;
		}
		case 7: // end
			end = true;
			break;
		default:
			end = true;
			break;
		}
	}

	auto fidx = prepare();
	FlushBuffer(ackPacket, HashRageString("msgPackedAcks"), fidx, client, nullptr, true);

	{
		auto [lock, clientData] = GetClientData(this, client);

		clientData->ackBuffer = std::move(ackPacket);
	}
}

void ServerGameState::GetFreeObjectIds(const fx::ClientSharedPtr& client, uint8_t numIds, std::vector<uint16_t>& freeIds)
{
	auto [lock, data] = GetClientData(this, client);
	std::unique_lock objectIdsLock(m_objectIdsMutex);
	
	// prevent requesting in sum more than double the amount of object ids that a single request can hold
    // this allows reserving 64 in normal mode and 12 in big mode
    if (data->reservedObjectIds.size() >= numIds * 2)
    {
	    // empty response is required, because client has g_requestedIds set to false
    	// and will never request new ids again until a response is received
    	net::Buffer outBuffer;
    	outBuffer.Write<uint32_t>(HashRageString("msgObjectIds"));
    	outBuffer.Write<uint16_t>(0);
    	client->SendPacket(1, outBuffer, NetPacketType_Reliable);
    	return;
    }
	
	uint16_t id = 1;

	for (uint8_t i = 0; i < numIds; i++)
	{
		bool hadId = false;

		for (; id < m_objectIdsSent.size(); id++)
		{
			if (!m_objectIdsSent.test(id) && !m_objectIdsUsed.test(id))
			{
				hadId = true;
				
				data->objectIds.insert(id);
				data->reservedObjectIds.insert(id);
				freeIds.push_back(id);
				m_objectIdsSent.set(id);

				break;
			}
		}

		if (!hadId)
		{
			trace("couldn't assign an object id for player!\n");
			break;
		}
	}
}

template<int MaxElemSize, int Count>
struct ArrayHandler : public ServerGameState::ArrayHandlerBase
{
public:
	ArrayHandler(int index)
		: m_index(index)
	{
	}

	virtual uint32_t GetElementSize() override
	{
		return MaxElemSize;
	}

	virtual uint32_t GetCount() override
	{
		return Count;
	}

	virtual bool ReadUpdate(const fx::ClientSharedPtr& client, net::packet::ClientArrayUpdate& buffer) override
	{
		std::unique_lock lock(m_mutex);

		if (buffer.index >= Count)
		{
			return false;
		}

		if (buffer.data.GetValue().size() > MaxElemSize)
		{
			return false;
		}

		{
			auto curClient = m_owners[buffer.index].lock();

			if (curClient && !(curClient == client))
			{
				return false;
			}
		}

		if (!buffer.data.GetValue().empty())
		{
			m_owners[buffer.index] = client;
			memcpy(&m_array[buffer.index * MaxElemSize], buffer.data.GetValue().data(), buffer.data.GetValue().size());
		}
		else
		{
			m_owners[buffer.index] = {};
		}

		m_sizes[buffer.index] = buffer.data.GetValue().size();

		m_dirtyFlags[buffer.index].set();
		m_dirtyFlags[buffer.index].reset(client->GetSlotId());

		return true;
	}

	virtual void PlayerHasLeft(const fx::ClientSharedPtr& client) override
	{
		std::unique_lock lock(m_mutex);

		auto slotId = client->GetSlotId();

		if (slotId != -1)
		{
			for (auto& flagSet : m_dirtyFlags)
			{
				flagSet.reset(slotId);
			}
		}

		int i = 0;

		for (auto& owner : m_owners)
		{
			if (owner == client)
			{
				owner = {};
				m_sizes[i] = 0;
				m_dirtyFlags[i].set();
			}

			i++;
		}
	}

	virtual void WriteUpdates(const fx::ClientSharedPtr& client) override
	{
		std::shared_lock lock(m_mutex);

		for (int i = 0; i < Count; i++)
		{
			if (m_dirtyFlags[i].test(client->GetSlotId()))
			{
				auto owner = m_owners[i].lock();

				if (owner)
				{
					net::Buffer msg;
					msg.Write<uint32_t>(HashRageString("msgArrayUpdate"));
					msg.Write<uint8_t>(m_index);
					msg.Write<uint16_t>(owner->GetNetId());
					msg.Write<uint32_t>(i);
					msg.Write<uint32_t>(m_sizes[i]);

					if (m_sizes[i])
					{
						msg.Write(&m_array[i * MaxElemSize], m_sizes[i]);
					}

					client->SendPacket(0, msg, NetPacketType_Reliable);
				}

				m_dirtyFlags[i].reset(client->GetSlotId());
			}
		}
	}

private:
	std::array<uint32_t, Count> m_sizes;
	std::array<fx::ClientWeakPtr, Count> m_owners;
	std::array<uint8_t, MaxElemSize * Count> m_array;
	std::array<eastl::bitset<MAX_CLIENTS + 1>, Count> m_dirtyFlags;

	int m_index;
	std::shared_mutex m_mutex;
};

void ServerGameState::SendArrayData(const fx::ClientSharedPtr& client)
{
	auto data = GetClientDataUnlocked(this, client);

	decltype(m_arrayHandlers)::iterator arrayRef;

	{
		std::shared_lock s(m_arrayHandlersMutex);
		arrayRef = m_arrayHandlers.find(data->routingBucket);
	}

	if (arrayRef != m_arrayHandlers.end())
	{
		for (auto& handler : arrayRef->second->handlers)
		{
			if (handler)
			{
				handler->WriteUpdates(client);
			}
		}
	}
}

void ServerGameState::HandleArrayUpdate(const fx::ClientSharedPtr& client, net::packet::ClientArrayUpdate& buffer)
{
	auto data = GetClientDataUnlocked(this, client);

	decltype(m_arrayHandlers)::iterator gridRef;

	{
		std::shared_lock s(m_arrayHandlersMutex);
		gridRef = m_arrayHandlers.find(data->routingBucket);

		if (gridRef == m_arrayHandlers.end())
		{
			s.unlock();
			std::unique_lock l(m_arrayHandlersMutex);
			gridRef = m_arrayHandlers.emplace(data->routingBucket, std::make_unique<ArrayHandlerData>()).first;
		}
	}

	auto& ah = gridRef->second;

	if (buffer.handler >= ah->handlers.size())
	{
		return;
	}

	auto handler = ah->handlers[buffer.handler];

	if (!handler)
	{
		return;
	}

	handler->ReadUpdate(client, buffer);
}

void ServerGameState::DeleteEntity(const fx::sync::SyncEntityPtr& entity)
{
	if (entity->type != sync::NetObjEntityType::Player && entity->syncTree)
	{
		gscomms_execute_callback_on_sync_thread([=]() 
		{
			RemoveClone({}, entity->handle);
		});
	}
}

void ServerGameState::SendPacket(int peer, std::string_view data)
{
	auto creg = m_instance->GetComponent<fx::ClientRegistry>();

	if (peer < 0)
	{
		return;
	}

	auto client = creg->GetClientBySlotID(peer);

	if (client)
	{
		net::Buffer buffer;
		buffer.Write<uint32_t>(HashRageString("msgStateBag"));
		buffer.Write(data.data(), data.size());

		client->SendPacket(1, buffer, NetPacketType_Reliable);
	}
}

bool ServerGameState::IsAsynchronous()
{
	return true;
}

void ServerGameState::QueueTask(std::function<void()>&& task)
{
	gscomms_execute_callback_on_main_thread(task);
}

ServerGameState::ArrayHandlerData::ArrayHandlerData()
{
#ifdef STATE_FIVE
	handlers[4] = std::make_shared<ArrayHandler<128, 50>>(4);
	handlers[7] = std::make_shared<ArrayHandler<128, 50>>(7);
#elif STATE_RDR3
	handlers[16] = std::make_shared<ArrayHandler<128, 400>>(16);
#endif
}

auto ServerGameState::GetEntityLockdownMode(const fx::ClientSharedPtr& client) -> EntityLockdownMode
{
	auto clientData = GetClientDataUnlocked(this, client);
	std::shared_lock _(m_routingDataMutex);

	if (auto rbmdIt = m_routingData.find(clientData->routingBucket); rbmdIt != m_routingData.end())
	{
		auto& rbmd = rbmdIt->second;

		// since this API is for external use
		if (rbmd.noPopulation)
		{
			return EntityLockdownMode::Strict;
		}

		if (rbmd.lockdownMode)
		{
			return *rbmd.lockdownMode;
		}
	}

	return GetEntityLockdownMode();
}

void ServerGameState::AttachToObject(fx::ServerInstanceBase* instance)
{
	m_instance = instance;

	m_lockdownModeVar = instance->AddVariable<fx::EntityLockdownMode>("sv_entityLockdown", ConVar_None, m_entityLockdownMode, &m_entityLockdownMode);

	auto sbac = fx::StateBagComponent::Create(fx::StateBagRole::Server);
	sbac->SetGameInterface(this);


	instance->GetComponent<fx::ResourceManager>()->SetComponent(sbac);

	auto creg = instance->GetComponent<fx::ClientRegistry>();
	m_globalBag = sbac->RegisterStateBag("global", true);
	m_globalBag->SetOwningPeer(-1);
	m_sbac = sbac;

	creg->OnConnectedClient.Connect([this](fx::Client* client)
	{
		if (!fx::IsOneSync())
		{
			return;
		}

		assert(client->GetSlotId() != -1);

		m_sbac->RegisterTarget(client->GetSlotId());

		client->OnDrop.Connect([this, client]()
		{
			m_sbac->UnregisterTarget(client->GetSlotId());
		}, INT32_MIN);
	});

	static auto clearAreaCommand = instance->AddCommand("onesync_clearArea", [this](float x1, float y1, float x2, float y2)
	{
		gscomms_execute_callback_on_sync_thread([=]() 
		{
			std::shared_lock lock(m_entityListMutex);
			for (auto& entity : m_entityList)
			{
				if (entity->type != sync::NetObjEntityType::Player && entity->syncTree)
				{
					float pos[3];
					pos[0] = 9999.0f;
					pos[1] = 9999.0f;
					pos[2] = 9999.0f;

					entity->syncTree->GetPosition(pos);

					if (pos[0] >= x1 && pos[1] >= y1 && pos[0] < x2 && pos[1] < y2)
					{
						RemoveClone({}, entity->handle);
					}
				}
			}
		});
	});

	static auto showObjectIdsCommand = instance->AddCommand("onesync_showObjectIds", [this]()
	{
		console::Printf("net", "^2GLOBAL: %d/%d object IDs used/sent (%.2f percent)^7\n", m_objectIdsUsed.count(), m_objectIdsSent.count(), (m_objectIdsUsed.count() / (float)m_objectIdsSent.count()) * 100.0f);
		
		std::shared_lock entitesByIdLock(m_entitiesByIdMutex);
		m_instance->GetComponent<fx::ClientRegistry>()->ForAllClients([this](const fx::ClientSharedPtr& client)
		{
			auto [lock, data] = GetClientData(this, client);
			int used = 0;

			{
				for (auto object : data->objectIds)
				{
					if (m_entitiesById[object].lock())
					{
						used++;
					}
				}
			}

			console::Printf("net", "%s^7: %d/%d object IDs used/sent (%.2f percent)\n", client->GetName(), used, data->objectIds.size(), (used / (float)data->objectIds.size()) * 100.0f);
		});

		console::Printf("net", "---------------- END OBJECT ID DUMP ----------------\n");
	});
}
}

#include <ResourceManager.h>
#include <ServerInstanceBase.h>
#include <ServerInstanceBaseRef.h>
#include <ScriptEngine.h>

#ifdef STATE_FIVE
struct CFireEvent
{
	void Parse(rl::MessageBufferView& buffer);

	inline std::string GetName()
	{
		return "fireEvent";
	}

	struct fire
	{
		int v1;
		bool isEntity;
		bool v2;
		uint16_t entityGlobalId;
		uint16_t v3;
		bool v4;
		float v5X;
		float v5Y;
		float v5Z;
		float posX;
		float posY;
		float posZ;
		uint16_t v7;
		bool v8;
		uint8_t maxChildren;
		float v10;
		float v11;
		bool v12;
		int weaponHash;
		int v13;
		uint16_t fireId;

		MSGPACK_DEFINE_MAP(v1,isEntity,v2,entityGlobalId,v3,v4,v5X,v5Y,v5Z,posX,posY,posZ,v7,v8,maxChildren,v10,v11,v12,weaponHash, v13,fireId);
	};

	std::vector<fire> fires;

	MSGPACK_DEFINE(fires);
};

void CFireEvent::Parse(rl::MessageBufferView& buffer)
{
	int count = buffer.Read<int>(3);
	if (count > 5)
		count = 5;

	for (int i = 0; i < count; i++)
	{
		fire f;
		f.v1 = buffer.Read<int>(4);
		f.isEntity = buffer.Read<uint8_t>(1);
		f.v2 = f.isEntity;
		if (f.isEntity)
		{
			f.entityGlobalId = buffer.Read<uint16_t>(13);
			f.v3 = f.entityGlobalId;
		}
		else
		{
			f.entityGlobalId = 0;
			f.v3 = 0;
		}
		if (buffer.Read<uint8_t>(1))
		{
			f.v5X = buffer.ReadSignedFloat(19, 27648.0f);
			f.v5Y = buffer.ReadSignedFloat(19, 27648.0f);
			f.v5Z = buffer.ReadFloat(19, 4416.0f) - 1700.0f;
		}
		else
		{
			f.v5X = 0.0f;
			f.v5Y = 0.0f;
			f.v5Z = 0.0f;
		}
		f.posX = buffer.ReadSignedFloat(19, 27648.0f);
		f.posY = buffer.ReadSignedFloat(19, 27648.0f);
		f.posZ = buffer.ReadFloat(19, 4416.0f) - 1700.0f;
		f.v7 = buffer.Read<uint16_t>(13);
		f.v8 = buffer.Read<uint8_t>(1);
		f.maxChildren = buffer.Read<uint8_t>(5);
		f.v10 = (buffer.Read<int>(16) / 65535.0f) * 90.0f;
		f.v11 = (buffer.Read<int>(16) / 65535.0f) * 25.0f;
		if (buffer.Read<uint8_t>(1)) {
			f.weaponHash = buffer.Read<int>(32);
			f.v13 = f.weaponHash;
		}
		else
		{
			f.weaponHash = 0;
			f.v13 = 0;
		}
		f.fireId = buffer.Read<uint16_t>(16);
		fires.push_back(f);
	}
}

struct CExplosionEvent
{
	void Parse(rl::MessageBufferView& buffer);

	inline std::string GetName()
	{
		return "explosionEvent";
	}

	uint16_t f186;
	uint16_t f208;
	int ownerNetId;
	uint16_t f214;
	int explosionType;
	float damageScale;

	float posX;
	float posY;
	float posZ;

	bool f242;
	uint16_t f104;
	float cameraShake;

	bool isAudible;
	bool f189;
	bool isInvisible;
	bool f126;
	bool f241;
	bool f243;

	uint16_t f210;

	float unkX;
	float unkY;
	float unkZ;

	bool f190;
	bool f191;

	uint32_t f164;
	
	float posX224;
	float posY224;
	float posZ224;

	bool f240;
	uint16_t f218;
	bool f216;

	MSGPACK_DEFINE_MAP(f186,f208,ownerNetId,f214,explosionType,damageScale,posX,posY,posZ,f242,f104,cameraShake,isAudible,f189,isInvisible,f126,f241,f243,f210,unkX,unkY,unkZ,f190,f191,f164,posX224,posY224,posZ224,f240,f218,f216);
};

void CExplosionEvent::Parse(rl::MessageBufferView& buffer)
{
	f186 = buffer.Read<uint16_t>(16);
	f208 = buffer.Read<uint16_t>(13);
	ownerNetId = buffer.Read<uint16_t>(13);
	f214 = buffer.Read<uint16_t>(13); // 1604+
	explosionType = buffer.ReadSigned<int>(8); // 1604+ bit size
	damageScale = buffer.Read<int>(8) / 255.0f;

	posX = buffer.ReadSignedFloat(22, 27648.0f);
	posY = buffer.ReadSignedFloat(22, 27648.0f);
	posZ = buffer.ReadFloat(22, 4416.0f) - 1700.0f;

	f242 = buffer.Read<uint8_t>(1);
	f104 = buffer.Read<uint16_t>(16);
	cameraShake = buffer.Read<int>(8) / 127.0f;

	isAudible = buffer.Read<uint8_t>(1);
	f189 = buffer.Read<uint8_t>(1);
	isInvisible = buffer.Read<uint8_t>(1);
	f126 = buffer.Read<uint8_t>(1);

	if (Is2944())
	{
		auto unk2944 = buffer.Read<uint8_t>(1);
	}

	f241 = buffer.Read<uint8_t>(1);
	f243 = buffer.Read<uint8_t>(1); // 1604+

	f210 = buffer.Read<uint16_t>(13);

	unkX = buffer.ReadSignedFloat(16, 1.1f);
	unkY = buffer.ReadSignedFloat(16, 1.1f);
	unkZ = buffer.ReadSignedFloat(16, 1.1f);

	f190 = buffer.Read<uint8_t>(1);
	f191 = buffer.Read<uint8_t>(1);

	f164 = buffer.Read<uint32_t>(32);
	
	if (f242)
	{
		posX224 = buffer.ReadSignedFloat(31, 27648.0f);
		posY224 = buffer.ReadSignedFloat(31, 27648.0f);
		posZ224 = buffer.ReadFloat(31, 4416.0f) - 1700.0f;
	}
	else
	{
		posX224 = 0;
		posY224 = 0;
		posZ224 = 0;
	}

	if (Is2060()) // >= 1868: f_168
	{
		auto f168 = buffer.Read<uint32_t>(32);
	}

	f240 = buffer.Read<uint8_t>(1);
	if (f240)
	{
		f218 = buffer.Read<uint16_t>(16);

		if (f191)
		{
			f216 = buffer.Read<uint8_t>(8);
		}
	}
}

/*NETEV weaponDamageEvent SERVER
/#*
 * Triggered when a client wants to apply damage to a remotely-owned entity. This event can be canceled.
 *
 * @param sender - The server-side player ID of the player that triggered the event.
 * @param data - The event data.
 #/
declare function weaponDamageEvent(sender: number, data: {
	/#*
	 * A value (between 0 and 3) containing an internal damage type.
	 * Specific values are currently unknown.
	 #/
	damageType: number,

	/#*
	 * The weapon hash for the inflicted damage.
	 #/
	weaponType: number,

	/#*
	 * If set, 'weaponDamage' is valid. If unset, the game infers the damage from weapon metadata.
	 #/
	overrideDefaultDamage: boolean,

	/#*
	 * Whether the damage should be inflicted as if it hit the weapon the entity is carrying.
	 * This likely applies to grenades being hit, which should explode, but also normal weapons, which should not harm the player much.
	 #/
	hitEntityWeapon: boolean,

	/#*
	 * Whether the damage should be inflicted as if it hit an ammo attachment component on the weapon.
	 * This applies to players/peds carrying weapons where another player shooting the ammo component makes the weapon explode.
	 #/
	hitWeaponAmmoAttachment: boolean,

	/#*
	 * Set when the damage is applied using a silenced weapon.
	 #/
	silenced: boolean,

	damageFlags: number,
	hasActionResult: boolean,

	actionResultName: number,
	actionResultId: number,
	f104: number,

	/#*
	 * The amount of damage inflicted, if `overrideDefaultDamage` is set. If not, this value is set to `0`.
	 #/
	weaponDamage: number,

	isNetTargetPos: boolean,

	localPosX: number,
	localPosY: number,
	localPosZ: number,

	f112: boolean,

	/#*
	 * The timestamp the damage was originally inflicted at. This should match the global network timer.
	 #/
	damageTime: number,

	/#*
	 * Whether the originating client thinks this should be instantly-lethal damage, such as a critical headshot.
	 #/
	willKill: boolean,

	f120: number,
	hasVehicleData: boolean,

	f112_1: number,

	parentGlobalId: number,

	/#*
	 * The network ID of the victim entity.
	 #/
	hitGlobalId: number,

	/#*
	 * An array containing network IDs of victim entities. If there is more than one, the first one will be set in `hitGlobalId`.
	 #/
	hitGlobalIds: number[],

	tyreIndex: number,
	suspensionIndex: number,
	hitComponent: number,

	f133: boolean,
	hasImpactDir: boolean,

	impactDirX: number,
	impactDirY: number,
	impactDirZ: number,
}): void;
*/
struct CWeaponDamageEvent
{
	void Parse(rl::MessageBufferView& buffer);

	void SetTargetPlayers(fx::ServerGameState* sgs, const std::vector<uint16_t>& targetPlayers);

	inline std::string GetName()
	{
		return "weaponDamageEvent";
	}

	uint8_t damageType;
	uint32_t weaponType; // weaponHash

	bool overrideDefaultDamage;
	bool hitEntityWeapon;
	bool hitWeaponAmmoAttachment;
	bool silenced;

	uint32_t damageFlags;
	bool hasActionResult;

	uint32_t actionResultName;
	uint16_t actionResultId;
	uint32_t f104;

	uint32_t weaponDamage;
	bool isNetTargetPos;

	float localPosX;
	float localPosY;
	float localPosZ;

	bool f112;

	uint32_t damageTime;
	bool willKill;
	uint32_t f120;
	bool hasVehicleData;

	uint16_t f112_1;

	uint16_t parentGlobalId; // Source entity?
	uint16_t hitGlobalId; // Target entity?

	std::vector<uint16_t> hitGlobalIds;

	uint8_t tyreIndex;
	uint8_t suspensionIndex;
	uint8_t hitComponent;

	bool f133;
	bool hasImpactDir;

	float impactDirX;
	float impactDirY;
	float impactDirZ;

	MSGPACK_DEFINE_MAP(damageType, weaponType, overrideDefaultDamage, hitEntityWeapon, hitWeaponAmmoAttachment, silenced, damageFlags, hasActionResult, actionResultName, actionResultId, f104, weaponDamage, isNetTargetPos, localPosX, localPosY, localPosZ, f112, damageTime, willKill, f120, hasVehicleData, f112_1, parentGlobalId, hitGlobalId, tyreIndex, suspensionIndex, hitComponent, f133, hasImpactDir, impactDirX, impactDirY, impactDirZ, hitGlobalIds);
};

void CWeaponDamageEvent::Parse(rl::MessageBufferView& buffer)
{
	if (Is2060() && !Is2372())
	{
		buffer.Read<uint16_t>(16);
	}

	damageType = buffer.Read<uint8_t>(2);
	weaponType = buffer.Read<uint32_t>(32);

	overrideDefaultDamage = buffer.Read<uint8_t>(1);
	hitEntityWeapon = buffer.Read<uint8_t>(1);
	hitWeaponAmmoAttachment = buffer.Read<uint8_t>(1);
	silenced = buffer.Read<uint8_t>(1);

	if (Is3258())
	{
		damageFlags = buffer.Read<uint32_t>(25);
	}
	else if (Is2060())
	{
		damageFlags = buffer.Read<uint32_t>(24);
	}
	else
	{
		damageFlags = buffer.Read<uint32_t>(21);
	}

	// (damageFlags >> 1) & 1
	hasActionResult = buffer.Read<uint8_t>(1);

	if (hasActionResult)
	{
		actionResultName = buffer.Read<uint32_t>(32);
		actionResultId = buffer.Read<uint16_t>(16);
		f104 = buffer.Read<uint32_t>(32);
	}

	if (overrideDefaultDamage)
	{
		weaponDamage = buffer.Read<uint32_t>(Is2699() ? 17 : 14);
	}
	else
	{
		weaponDamage = 0;
	}

	if (Is2060())
	{
		bool _f92 = buffer.Read<uint8_t>(1);

		if (_f92)
		{
			buffer.Read<uint8_t>(Is2802() ? 5 : 4);
		}
	}

	isNetTargetPos = buffer.Read<uint8_t>(1);

	if (isNetTargetPos)
	{
		localPosX = buffer.ReadSignedFloat(16, 55.f);  // divisor: 0x425C0000
		localPosY = buffer.ReadSignedFloat(16, 55.f);
		localPosZ = buffer.ReadSignedFloat(16, 55.f);
	}

	if (damageType == 3)
	{
		damageTime = buffer.Read<uint32_t>(32);
		willKill = buffer.Read<uint8_t>(1);

		if (hasActionResult)
		{
			hitGlobalId = buffer.Read<uint16_t>(13);
		}
		else
		{
			hitGlobalId = 0;
		}

		f112 = buffer.Read<uint8_t>(1);

		if (!f112)
		{
			f112_1 = buffer.Read<uint16_t>(11);
		}
		else
		{
			f112_1 = buffer.Read<uint16_t>(16);
		}
	}
	else
	{
		parentGlobalId = buffer.Read<uint16_t>(13);  // +118
		hitGlobalId = buffer.Read<uint16_t>(13);  // +120
	}

	if (damageType < 2)
	{
		localPosX = buffer.ReadSignedFloat(16, 55.f);  // divisor: 0x425C0000
		localPosY = buffer.ReadSignedFloat(16, 55.f);
		localPosZ = buffer.ReadSignedFloat(16, 55.f);

		if (damageType == 1)
		{
			hasVehicleData = buffer.Read<uint8_t>(1);

			if (hasVehicleData)
			{
				tyreIndex = buffer.Read<uint8_t>(4); // +122
				suspensionIndex = buffer.Read<uint8_t>(4); // +123
			}
		}
	}
	else
	{
		hitComponent = buffer.Read<uint8_t>(5); // +108
	}

	f133 = buffer.Read<uint8_t>(1);
	hasImpactDir = buffer.Read<uint8_t>(1);

	if (hasImpactDir)
	{
		impactDirX = buffer.ReadSignedFloat(16, 6.2831854820251f);  // divisor: 0x40C90FDB
		impactDirY = buffer.ReadSignedFloat(16, 6.2831854820251f);
		impactDirZ = buffer.ReadSignedFloat(16, 6.2831854820251f);
	}
}

void CWeaponDamageEvent::SetTargetPlayers(fx::ServerGameState* sgs, const std::vector<uint16_t>& targetPlayers)
{
	if (hitGlobalId == 0)
	{
		if (!targetPlayers.empty())
		{
			auto instance = sgs->GetServerInstance();
			auto clientRegistry = instance->GetComponent<fx::ClientRegistry>();

			for (uint16_t player : targetPlayers)
			{
				if (auto client = clientRegistry->GetClientByNetID(player))
				{
					auto clientDataUnlocked = GetClientDataUnlocked(sgs, client);

					fx::sync::SyncEntityPtr playerEntity;
					{
						std::shared_lock _lock(clientDataUnlocked->playerEntityMutex);
						playerEntity = clientDataUnlocked->playerEntity.lock();
					}

					if (playerEntity)
					{
						uint16_t objectId = playerEntity->handle & 0xFFFF;

						if (hitGlobalId == 0)
						{
							hitGlobalId = objectId;
						}

						hitGlobalIds.push_back(objectId);
					}
				}
			}
		}
	}
	else
	{
		hitGlobalIds.push_back(hitGlobalId);
	}
}

struct CWeaponDamageEventReply
{
	uint32_t health;
	uint32_t time;
	bool f131;

	inline std::string GetName()
	{
		return "weaponDamageReply";
	}

	void Parse(rl::MessageBufferView& buffer)
	{
		health = buffer.Read<uint32_t>(14);
		time = buffer.Read<uint32_t>(32);
		f131 = buffer.ReadBit();
	}

	MSGPACK_DEFINE_MAP(health, time, f131);
};

struct CVehicleComponentControlEvent
{
	void Parse(rl::MessageBufferView& buffer)
	{
		vehicleGlobalId = buffer.Read<uint16_t>(13);
		pedGlobalId = buffer.Read<uint16_t>(13);
		componentIndex = buffer.Read<uint16_t>(5);

		request = buffer.Read<uint8_t>(1);
		componentIsSeat = buffer.Read<uint8_t>(1);

		if (componentIsSeat && request)
		{
			pedInSeat = buffer.Read<uint16_t>(13);
		}
		else
		{
			pedInSeat = 0;
		}
	}

	inline std::string GetName()
	{
		return "vehicleComponentControlEvent";
	}

	int vehicleGlobalId;
	int pedGlobalId;
	int componentIndex;
	bool request;
	bool componentIsSeat;
	int pedInSeat;

	MSGPACK_DEFINE_MAP(vehicleGlobalId, pedGlobalId, componentIndex, request, componentIsSeat, pedInSeat);
};

struct CVehicleComponentControlReply
{
	bool isGranted;
	bool componentIsSeat;
	uint16_t pedGlobalId;

	inline std::string GetName()
	{
		return "vehicleComponentControlReply";
	}

	void Parse(rl::MessageBufferView& buffer)
	{
		isGranted = buffer.ReadBit();
		if (isGranted)
		{
			componentIsSeat = buffer.ReadBit();
			pedGlobalId = componentIsSeat ? buffer.Read<uint16_t>(13) : 0;
		}
		else
		{
			pedGlobalId = 0;
			componentIsSeat = false;
		}
	}

	MSGPACK_DEFINE_MAP(isGranted, componentIsSeat, pedGlobalId);
};

struct CClearPedTasksEvent
{
	void Parse(rl::MessageBufferView& buffer)
	{
		pedId = buffer.Read<uint16_t>(13);
		immediately = buffer.Read<uint8_t>(1);
	}

	inline std::string GetName()
	{
		return "clearPedTasksEvent";
	}

	int pedId;
	bool immediately;

	MSGPACK_DEFINE_MAP(pedId, immediately);
};

struct CRespawnPlayerPedEvent
{
	void Parse(rl::MessageBufferView& buffer)
	{
		posX = buffer.ReadSignedFloat(19, 27648.0f);
		posY = buffer.ReadSignedFloat(19, 27648.0f);
		posZ = buffer.ReadFloat(19, 4416.0f) - 1700.0f;

		f64 = buffer.Read<uint32_t>(32);
		f70 = buffer.Read<uint16_t>(13);
		f72 = buffer.Read<uint32_t>(32);
		f92 = buffer.Read<uint32_t>(32);

		f96 = buffer.Read<uint8_t>(1);
		f97 = buffer.Read<uint8_t>(1);
		f99 = buffer.Read<uint8_t>(1);
		f100 = buffer.Read<uint8_t>(1);

		if (f100)
		{
			f80 = buffer.Read<uint32_t>(32);
			f84 = buffer.Read<uint32_t>(32);
			f88 = buffer.Read<uint32_t>(32);
		}
		else
		{
			f80 = 0;
			f84 = 0;
			f88 = 0;
		}
	}

	inline std::string GetName()
	{
		return "respawnPlayerPedEvent";
	}

	int posX;
	int posY;
	int posZ;

	int f64;
	int f70;
	int f72;
	int f92;

	bool f96;
	bool f97;
	bool f99;
	bool f100;

	int f80;
	int f84;
	int f88;

	MSGPACK_DEFINE_MAP(posX, posY, posZ, f64, f70, f72, f92, f96, f97, f99, f100, f80, f84, f88);
};

struct CRespawnPlayerPedReply
{
	bool respawnFailedResult;

	inline std::string GetName()
	{
		return "respawnPlayerPedReply";
	}

	void Parse(rl::MessageBufferView& buffer)
	{
		respawnFailedResult = buffer.ReadBit();
	}

	MSGPACK_DEFINE_MAP(respawnFailedResult);
};


struct CGiveWeaponEvent
{
    void Parse(rl::MessageBufferView& buffer)
    {
        pedId = buffer.Read<uint16_t>(13);
        weaponType = buffer.Read<uint32_t>(32);
        ammo = buffer.ReadSigned<int>(16);
        unk1 = ammo < 0; // this used to represent the sign
        givenAsPickup = buffer.Read<uint8_t>(1);
    }

    inline std::string GetName()
    {
        return "giveWeaponEvent";
    }

    int pedId;
    int weaponType;
    bool unk1;
    int ammo;
    bool givenAsPickup;

    MSGPACK_DEFINE_MAP(pedId, weaponType, unk1, ammo, givenAsPickup);
};

struct CRemoveWeaponEvent
{
    void Parse(rl::MessageBufferView& buffer)
    {
        pedId = buffer.Read<uint16_t>(13);
        weaponType = buffer.Read<uint32_t>(32);
    }

    inline std::string GetName()
    {
        return "removeWeaponEvent";
    }

    int pedId;
    int weaponType;

    MSGPACK_DEFINE_MAP(pedId, weaponType);
};

/*NETEV removeAllWeaponsEvent SERVER
/#*
 * Triggered when a player removes all weapons from a ped owned by another player.
 *
 * @param sender - The ID of the player that triggered the event.
 * @param data - The event data.
 #/
declare function removeAllWeaponsEvent(sender: number, data: {
	pedId: number
}): void;
*/
struct CRemoveAllWeaponsEvent
{
	void Parse(rl::MessageBufferView& buffer)
	{
		pedId = buffer.Read<uint16_t>(13);
	}

	inline std::string GetName()
	{
		return "removeAllWeaponsEvent";
	}

	int pedId;

	MSGPACK_DEFINE_MAP(pedId);
};

/*NETEV startProjectileEvent SERVER
/#*
 * Triggered when a projectile is created.
 *
 * @param sender - The ID of the player that triggered the event.
 * @param data - The event data.
 #/
declare function startProjectileEvent(sender: number, data: {
    ownerId: number,
	projectileHash: number,
	weaponHash: number,
	initialPositionX: number,
	initialPositionY: number,
	initialPositionZ: number,
	targetEntity: number,
	firePositionX: number,
	firePositionY: number,
	firePositionZ: number,
	effectGroup: number,
	unk3: number,
	commandFireSingleBullet: boolean,
	unk4: number,
	unk5: number,
	unk6: number,
	unk7: number,
	unkX8: number,
	unkY8: number,
	unkZ8: number,
	unk9: number,
	unk10: number,
	unk11: number,
	throwTaskSequence: number,
	unk12: number,
	unk13: number,
	unk14: number,
	unk15: number,
	unk16: number
}): void;
*/
struct CStartProjectileEvent
{
    void Parse(rl::MessageBufferView& buffer)
    {
        ownerId = buffer.Read<uint16_t>(13);
        projectileHash = buffer.Read<uint32_t>(32);

        weaponHash = buffer.Read<uint32_t>(32);
        initialPositionX = buffer.ReadSignedFloat(32, 16000.0f);
        initialPositionY = buffer.ReadSignedFloat(32, 16000.0f);
        initialPositionZ = buffer.ReadSignedFloat(32, 16000.0f);

        targetEntity = buffer.Read<uint16_t>(13);
        firePositionX = buffer.ReadSignedFloat(16, 1.1f);
        firePositionY = buffer.ReadSignedFloat(16, 1.1f);
        firePositionZ = buffer.ReadSignedFloat(16, 1.1f);

        effectGroup = buffer.Read<uint16_t>(5);
        unk3 = buffer.Read<uint16_t>(8);

        commandFireSingleBullet = buffer.Read<uint8_t>(1);
        unk4 = buffer.Read<uint8_t>(1);
        unk5 = buffer.Read<uint8_t>(1);
        unk6 = buffer.Read<uint8_t>(1);

        if (unk6)
        {
            unk7 = buffer.Read<uint16_t>(7);
        }

        if (unk4)
        {
            unkX8 = buffer.ReadSignedFloat(16, 400.0f); // divisor 0x1418BC42C
            unkY8 = buffer.ReadSignedFloat(16, 400.0f);
            unkZ8 = buffer.ReadSignedFloat(16, 400.0f);
        }

        unk9 = buffer.Read<uint8_t>(1);
        unk10 = buffer.Read<uint8_t>(1);

        if (unk10)
        {
            // 0x1419E9B08 - 0x1418F0FDC
            unk11 = buffer.ReadSignedFloat(18, 8000.0f) * 0.000003814712f;
        }
        else
        {
            unk11 = -1;
        }

        if (unk9)
        {
            throwTaskSequence = buffer.Read<uint32_t>(32);
        }

        unk12 = buffer.Read<uint8_t>(1);
        unk13 = buffer.Read<uint16_t>(13);
        unk14 = buffer.Read<uint16_t>(13);
        unk15 = buffer.Read<uint8_t>(1);

        if (unk15)
        {
            // TODO
            buffer.Read<uint8_t>(9);
            buffer.Read<uint8_t>(9);
            buffer.Read<uint8_t>(9);
        }

        unk16 = buffer.Read<uint8_t>(16);
    }

    inline std::string GetName()
    {
        return "startProjectileEvent";
    }

    int ownerId;
    int projectileHash; // Ammo hash

    int weaponHash;
    float initialPositionX;
    float initialPositionY;
    float initialPositionZ;

    int targetEntity;
    float firePositionX; // Direction?
    float firePositionY;
    float firePositionZ;

    int effectGroup;
    int unk3;

    bool commandFireSingleBullet;
    bool unk4;
    bool unk5;
    bool unk6;

    int unk7;

    float unkX8;
    float unkY8;
    float unkZ8;

    bool unk9;
    bool unk10;

    int unk11;

    int throwTaskSequence;

    bool unk12;
    int unk13;
    int unk14;
    bool unk15;

    int unk16;

    MSGPACK_DEFINE_MAP(ownerId, projectileHash, weaponHash, initialPositionX, initialPositionY, initialPositionZ, targetEntity, firePositionX, firePositionY, firePositionZ, effectGroup, unk3, commandFireSingleBullet, unk4, unk5, unk6, unk7, unkX8, unkY8, unkZ8, unk9, unk10, unk11, throwTaskSequence, unk12, unk13, unk14, unk15, unk16);
};

/*NETEV ptFxEvent SERVER
/#*
 * Triggered when a particle fx (ptFx) is created.
 *
 * @param sender - The ID of the player that triggered the event.
 * @param data - The event data.
 #/
declare function ptFxEvent(sender: number, data: {
	effectHash: number,
	assetHash: number,
	posX: number,
	posY: number,
	posZ: number,
	offsetX: number,
	offsetY: number,
	offsetZ: number,
	rotX: number,
	rotY: number,
	rotZ: number,
	scale: number,
	axisBitset: number,
	isOnEntity: boolean,
	entityNetId: number,
	f109: boolean,
	f92: number,
	f110: boolean,
	f105: number,
	f106: number,
	f107: number,
	f111: boolean,
	f100: number
}): void;
*/
struct CNetworkPtFXEvent
{
	void Parse(rl::MessageBufferView& buffer)
	{
		effectHash = buffer.Read<uint32_t>(32);
		assetHash = buffer.Read<uint32_t>(32);

		int _posX = buffer.ReadSignedFloat(19, 27648.0f);
		int _posY = buffer.ReadSignedFloat(19, 27648.0f);
		int _posZ = buffer.ReadFloat(19, 4416.0f) - 1700.0f;

		rotX = buffer.ReadSignedFloat(19, 27648.0f) * toDegrees;
		rotY = buffer.ReadSignedFloat(19, 27648.0f) * toDegrees;
		rotZ = (buffer.ReadFloat(19, 4416.0f) - 1700.0f) * toDegrees;

		scale = (buffer.Read<int>(10) / 1023.0f) * 10.0f;

		axisBitset = buffer.Read<uint8_t>(3);

		isOnEntity = buffer.Read<uint8_t>(1);

		if (isOnEntity)
		{
			posX = 0.0f;
			posY = 0.0f;
			posZ = 0.0f;

			offsetX = _posX;
			offsetY = _posY;
			offsetZ = _posZ;

			entityNetId = buffer.Read<uint16_t>(13);
		}
		else
		{
			posX = _posX;
			posY = _posY;
			posZ = _posZ;

			offsetX = 0.0f;
			offsetY = 0.0f;
			offsetZ = 0.0f;

			entityNetId = 0;
		}

		f109 = buffer.Read<uint8_t>(1);

		if (f109)
		{
			f92 = buffer.Read<int>(32);
		}
		else
		{
			f92 = -1;
		}

		f110 = buffer.Read<uint8_t>(1);

		if (f110)
		{
			f105 = buffer.Read<uint16_t>(8);
			f106 = buffer.Read<uint16_t>(8);
			f107 = buffer.Read<uint16_t>(8);
		}
		else
		{
			f105 = 0;
			f107 = 0;
		}

		f111 = buffer.Read<uint8_t>(1);

		if (f111)
		{
			f100 = buffer.Read<int>(8) / 255.0f;
		}
		else
		{
			f100 = -1.0f;
		}
	}

	inline std::string GetName()
	{
		return "ptFxEvent";
	}

	double toDegrees = 180.0 / boost::math::constants::pi<double>();

	uint32_t effectHash;
	uint32_t assetHash;

	float posX;
	float posY;
	float posZ;

	float offsetX;
	float offsetY;
	float offsetZ;

	float rotX;
	float rotY;
	float rotZ;

	float scale;

	uint8_t axisBitset;

	bool isOnEntity;

	uint16_t entityNetId;

	bool f109;

	int f92;

	bool f110;

	int f105;
	int f106;
	int f107;

	bool f111;

	float f100;

	MSGPACK_DEFINE_MAP(effectHash, assetHash, posX, posY, posZ, offsetX, offsetY, offsetZ, rotX, rotY, rotZ, scale, axisBitset, isOnEntity, entityNetId, f109, f92, f110, f105, f106, f107, f111, f100);
};

struct CRequestNetworkSyncedSceneEvent
{
	uint16_t sceneId;

	void Parse(rl::MessageBufferView& buffer)
	{
		// FIXME: Scene ID length-hack workaround, see `CStartNetworkSyncedSceneEvent`.
		sceneId = buffer.Read<uint16_t>(8) | (buffer.Read<uint16_t>(5) << 8);
	}

	inline std::string GetName()
	{
		return "requestNetworkSyncedSceneEvent";
	}

	MSGPACK_DEFINE_MAP(sceneId);
};

struct CStartNetworkSyncedSceneEvent
{
private:
	struct PedEntityData
	{
		uint16_t objectId;
		uint32_t animPartialHash;
		float blendIn;
		float blendOut;
		float moverBlendIn;
		int flags;
		int ragdollBlockingFlags;
		int ikFlags;

		void Parse(rl::MessageBufferView& buffer)
		{
			objectId = buffer.Read<uint16_t>(13);
			animPartialHash = buffer.Read<uint32_t>(32);
			blendIn = buffer.ReadSignedFloat(30, 1001.0f);
			blendOut = buffer.ReadSignedFloat(30, 1001.0f);
			moverBlendIn = buffer.ReadSignedFloat(30, 1001.0f);
			flags = buffer.Read<int>(32);
			ragdollBlockingFlags = buffer.Read<int>(32);
			ikFlags = buffer.Read<int>(15);
		}

		MSGPACK_DEFINE_MAP(objectId, animPartialHash, blendIn, blendOut, moverBlendIn, flags, ragdollBlockingFlags, ikFlags);
	};

	struct NonPedEntityData
	{
		uint16_t objectId;
		uint32_t animHash;
		float blendIn;
		float blendOut;
		int flags;

		void Parse(rl::MessageBufferView& buffer)
		{
			objectId = buffer.Read<uint16_t>(13);
			animHash = buffer.Read<uint32_t>(32);
			blendIn = buffer.ReadSignedFloat(30, 1001.0f);
			blendOut = buffer.ReadSignedFloat(30, 1001.0f);
			flags = buffer.Read<int>(32);
		}

		MSGPACK_DEFINE_MAP(objectId, animHash, blendIn, blendOut, flags);
	};

	struct MapEntityData
	{
		uint32_t nameHash;
		float posX;
		float posY;
		float posZ;
		float blendIn;
		float blendOut;
		int flags;
		uint32_t animHash;

		void Parse(rl::MessageBufferView& buffer)
		{
			nameHash = buffer.Read<uint32_t>(32);
			posX = buffer.ReadSignedFloat(19, 27648.0f);
			posY = buffer.ReadSignedFloat(19, 27648.0f);
			posZ = buffer.ReadFloat(19, 4416.0f) - 1700.0f;
			blendIn = buffer.ReadSignedFloat(30, 1001.0f);
			blendOut = buffer.ReadSignedFloat(30, 1001.0f);
			flags = buffer.Read<int>(32);
			animHash = buffer.Read<uint32_t>(32);
		}

		MSGPACK_DEFINE_MAP(nameHash, posX, posY, posZ, blendIn, blendOut, flags, animHash);
	};

public:
	uint16_t sceneId;
	uint32_t startTime;

	bool isActive;

	float scenePosX;
	float scenePosY;
	float scenePosZ;

	float sceneRotX;
	float sceneRotY;
	float sceneRotZ;
	float sceneRotW;

	bool hasAttachEntity;
	uint16_t attachEntityId;
	uint8_t attachEntityBone;

	float phaseToStopScene;
	float rate;

	bool holdLastFrame;
	bool isLooped;
	float phase;

	uint32_t cameraAnimHash;
	uint32_t animDictHash;

	std::vector<PedEntityData> pedEntities;
	std::vector<NonPedEntityData> nonPedEntities;
	std::vector<MapEntityData> mapEntities;

	void Parse(rl::MessageBufferView& buffer)
	{
		// FIXME: Synced scene IDs are 13 bits in length, but since it's not an object ID, it's conflicting
		// with our length-hack logic... We're working around this issue by reading these 13 bits in two parts.
		sceneId = buffer.Read<uint16_t>(8) | (buffer.Read<uint16_t>(5) << 8);

		startTime = buffer.Read<uint32_t>(32);

		isActive = buffer.ReadBit();

		scenePosX = buffer.ReadSignedFloat(26, 27648.0f);
		scenePosY = buffer.ReadSignedFloat(26, 27648.0f);
		scenePosZ = buffer.ReadFloat(26, 4416.0f) - 1700.0f;

		sceneRotX = buffer.ReadSignedFloat(30, 1.0f);
		sceneRotY = buffer.ReadSignedFloat(30, 1.0f);
		sceneRotZ = buffer.ReadSignedFloat(30, 1.0f);
		sceneRotW = buffer.ReadSignedFloat(30, 1.0f);

		hasAttachEntity = buffer.ReadBit();
		if (hasAttachEntity)
		{
			attachEntityId = buffer.Read<uint16_t>(13);
			attachEntityBone = buffer.Read<uint8_t>(8);
		}
		else
		{
			attachEntityId = 0;
			attachEntityBone = 0;
		}

		phaseToStopScene = buffer.ReadBit() ? 1.0f : buffer.ReadFloat(9, 1.0f);
		rate = buffer.ReadBit() ? 1.0f : buffer.ReadFloat(8, 2.0f);

		holdLastFrame = buffer.ReadBit();
		isLooped = buffer.ReadBit();
		phase = buffer.ReadFloat(9, 1.0f);

		cameraAnimHash = buffer.ReadBit() ? buffer.Read<uint32_t>(32) : 0;
		animDictHash = buffer.Read<uint32_t>(32);

		for (int i = 0; i < 10; i++) // ped entities
		{
			if (buffer.ReadBit())
			{
				PedEntityData entityData;
				entityData.Parse(buffer);
				pedEntities.push_back(entityData);
			}
		}


		const auto maxNonPedEntities = Is2189() ? 5 : Is2060() ? 4 : 3;
		for (int i = 0; i < maxNonPedEntities; i++) // non-ped entities
		{
			if (buffer.ReadBit())
			{
				NonPedEntityData entityData;
				entityData.Parse(buffer);
				nonPedEntities.push_back(entityData);
			}
		}

		if (Is2060())
		{
			for (int i = 0; i < 1; i++) // map entities
			{
				if (buffer.ReadBit())
				{
					MapEntityData entityData;
					entityData.Parse(buffer);
					mapEntities.push_back(entityData);
				}
			}
		}
	}

	inline std::string GetName()
	{
		return "startNetworkSyncedSceneEvent";
	}

	MSGPACK_DEFINE_MAP(sceneId, startTime, isActive, scenePosX, scenePosY, scenePosZ, sceneRotX, sceneRotY, sceneRotZ, sceneRotW, hasAttachEntity, attachEntityId, attachEntityBone, phaseToStopScene, rate, holdLastFrame, isLooped, phase, cameraAnimHash, animDictHash, pedEntities, nonPedEntities, mapEntities);
};

struct CUpdateNetworkSyncedSceneEvent
{
	uint16_t sceneId;
	float rate;

	void Parse(rl::MessageBufferView& buffer)
	{
		// FIXME: Scene ID length-hack workaround, see `CStartNetworkSyncedSceneEvent`.
		sceneId = buffer.Read<uint16_t>(8) | (buffer.Read<uint16_t>(5) << 8);

		rate = (buffer.Read<uint8_t>(8) / 255.0f) * 2.0f;
	}

	inline std::string GetName()
	{
		return "updateNetworkSyncedSceneEvent";
	}

	MSGPACK_DEFINE_MAP(sceneId, rate);
};

struct CStopNetworkSyncedSceneEvent
{
	uint16_t sceneId;

	void Parse(rl::MessageBufferView& buffer)
	{
		// FIXME: Scene ID length-hack workaround, see `CStartNetworkSyncedSceneEvent`.
		sceneId = buffer.Read<uint16_t>(8) | (buffer.Read<uint16_t>(5) << 8);
	}

	inline std::string GetName()
	{
		return "stopNetworkSyncedSceneEvent";
	}

	MSGPACK_DEFINE_MAP(sceneId);
};
#endif

#ifdef STATE_RDR3
struct CExplosionEvent
{
	void Parse(rl::MessageBufferView& buffer);

	inline std::string GetName()
	{
		return "explosionEvent";
	}

	uint16_t f218;
	uint16_t f240;
	int ownerNetId;
	uint16_t f246;
	int explosionType;
	float damageScale;

	float posX;
	float posY;
	float posZ;

	bool f274;
	uint16_t f120;
	float cameraShake;

	bool isAudible;
	bool f221;
	bool isInvisible;
	bool f142;
	bool f273;

	uint32_t unkHash1436;
	uint16_t attachEntityId;
	uint8_t f244;

	float unkX;
	float unkY;
	float unkZ;

	bool f222;
	bool f223;
	bool f225;
	bool f226;
	bool f276;

	uint32_t f180;
	uint32_t f184;

	float posX256;
	float posY256;
	float posZ256;

	bool f272;
	uint16_t f250;
	uint8_t f248;

	MSGPACK_DEFINE_MAP(f218, f240, ownerNetId, f246, explosionType, damageScale, posX, posY, posZ, f274, f120, cameraShake, isAudible, f221, isInvisible, f142, f273, unkHash1436, attachEntityId, f244, unkX, unkY, unkZ, f223, f225, f226, f276, f180, f184, posX256, posY256, posZ256, f272, f250, f248);
};

void CExplosionEvent::Parse(rl::MessageBufferView& buffer)
{
	f218 = buffer.Read<uint16_t>(16);
	f240 = buffer.Read<uint16_t>(13);
	ownerNetId = buffer.Read<uint16_t>(13);
	f246 = buffer.Read<uint16_t>(13);
	explosionType = buffer.ReadSigned<int>(7);
	damageScale = buffer.Read<int>(8) / 255.0f;

	posX = buffer.ReadSignedFloat(22, 27648.0f);
	posY = buffer.ReadSignedFloat(22, 27648.0f);
	posZ = buffer.ReadFloat(22, 4416.0f) - 1700.0f;

	f274 = buffer.ReadBit();
	f120 = buffer.Read<uint16_t>(16);
	cameraShake = buffer.Read<int>(8) / 127.0f;

	isAudible = buffer.ReadBit();
	f221 = buffer.ReadBit();
	isInvisible = buffer.ReadBit();
	f142 = buffer.ReadBit();
	f273 = buffer.ReadBit();

	unkHash1436 = Is1436() ? buffer.Read<uint32_t>(32) : 0;

	attachEntityId = buffer.Read<uint16_t>(13);
	f244 = buffer.Read<uint8_t>(5); // 1311+

	unkX = buffer.ReadSignedFloat(16, 1.1f);
	unkY = buffer.ReadSignedFloat(16, 1.1f);
	unkZ = buffer.ReadSignedFloat(16, 1.1f);

	f222 = buffer.ReadBit();
	f223 = buffer.ReadBit();
	f225 = buffer.ReadBit();
	f226 = buffer.ReadBit();
	f276 = buffer.ReadBit();

	f180 = buffer.ReadBit() ? buffer.Read<uint32_t>(32) : 0;
	f184 = buffer.ReadBit() ? buffer.Read<uint32_t>(32) : 0;

	if (f274)
	{
		posX256 = buffer.ReadSignedFloat(31, 27648.0f);
		posY256 = buffer.ReadSignedFloat(31, 27648.0f);
		posZ256 = buffer.ReadFloat(31, 4416.0f) - 1700.0f;
	}
	else
	{
		posX256 = 0;
		posY256 = 0;
		posZ256 = 0;
	}

	f272 = buffer.ReadBit();
	if (f272)
	{
		f250 = buffer.Read<uint16_t>(16); // network id

		if (f250)
		{
			f248 = buffer.Read<uint8_t>(8); // player index
		}
	}
}

struct CWeaponDamageEvent
{
	void Parse(rl::MessageBufferView& buffer);

	void SetTargetPlayers(fx::ServerGameState* sgs, const std::vector<uint16_t>& targetPlayers);

	inline std::string GetName()
	{
		return "weaponDamageEvent";
	}

	uint8_t damageType;
	uint32_t weaponType; // weaponHash
	uint32_t f92;

	bool overrideDefaultDamage;
	bool hitEntityWeapon;
	bool hitWeaponAmmoAttachment;
	bool silenced;
	uint8_t f201;

	uint64_t damageFlags;
	bool hasActionResult;

	uint32_t actionResultName;
	uint16_t actionResultId;
	uint32_t f124;
	uint32_t f120;
	bool f136;
	uint32_t f132;

	float weaponDamage;
	float f100;

	bool isNetTargetPos;

	float localPosX;
	float localPosY;
	float localPosZ;

	uint32_t damageTime;
	uint8_t f184;
	uint16_t f156;

	bool hasVehicleData;
	uint16_t parentGlobalId; // Source entity?
	uint16_t hitGlobalId; // Target entity?

	uint32_t f140;
	uint32_t f144;
	uint8_t f148;

	std::vector<uint16_t> hitGlobalIds;

	uint8_t tyreIndex;
	uint8_t suspensionIndex;

	uint32_t f152;
	bool f202;
	bool f203;
	bool f204;
	bool f197;
	bool f205;
	bool f206;

	uint8_t f176;
	uint8_t f177;
	uint32_t f170;

	uint16_t f162;

	MSGPACK_DEFINE_MAP(damageType, weaponType, f92, overrideDefaultDamage, hitEntityWeapon, hitWeaponAmmoAttachment, silenced, f201, damageFlags, hasActionResult, actionResultName, actionResultId, f124, f120, f136, f132, weaponDamage, f100, isNetTargetPos, localPosX, localPosY, localPosZ, damageTime, f184, f156, hasVehicleData, parentGlobalId, hitGlobalId, f140, f144, f148, hitGlobalIds, tyreIndex, suspensionIndex, f152, f202, f203, f204, f197, f205, f206, f176, f177, f170, f162);
};

void CWeaponDamageEvent::Parse(rl::MessageBufferView& buffer)
{
	damageType = buffer.Read<uint8_t>(2);
	weaponType = buffer.ReadBit() ? buffer.Read<uint32_t>(32) : 0;
	f92 = buffer.ReadBit() ? buffer.Read<uint32_t>(32) : 0;

	overrideDefaultDamage = buffer.ReadBit();
	hitEntityWeapon = buffer.ReadBit();
	hitWeaponAmmoAttachment = buffer.ReadBit();
	silenced = buffer.ReadBit();
	f201 = buffer.Read<uint8_t>(1);

	damageFlags = buffer.ReadLong(46);
	hasActionResult = buffer.ReadBit();

	if (hasActionResult)
	{
		actionResultName = buffer.Read<uint32_t>(32);
		actionResultId = buffer.Read<uint16_t>(16);
		f124 = buffer.Read<uint32_t>(32);
		f120 = buffer.Read<uint32_t>(32);
		f136 = buffer.ReadBit();
		f132 = buffer.ReadBit() ? buffer.Read<uint32_t>(32) : 0;
	}

	if (overrideDefaultDamage)
	{
		weaponDamage = buffer.Read<uint32_t>(18) / 10.0f; // 10 is a default divisor it seems
		f100 = buffer.ReadFloat(20, 350.0f);
	}
	else
	{
		weaponDamage = 0.0f;
		f100 = 0.0f;
	}

	isNetTargetPos = buffer.ReadBit();

	if (isNetTargetPos)
	{
		localPosX = buffer.ReadSignedFloat(13, 20.0f);
		localPosY = buffer.ReadSignedFloat(13, 20.0f);
		localPosZ = buffer.ReadSignedFloat(13, 20.0f);
	}

	if (damageType == 3)
	{
		damageTime = buffer.Read<uint32_t>(32);
		f184 = buffer.Read<uint8_t>(2); // 1 = willKill

		if (hasActionResult)
		{
			hitGlobalId = buffer.Read<uint16_t>(13);
		}
		else
		{
			hitGlobalId = 0;
		}

		f156 = buffer.Read<uint16_t>(11);
	}
	else
	{
		parentGlobalId = buffer.Read<uint16_t>(13);
		hitGlobalId = buffer.Read<uint16_t>(13);
	}

	if (damageType == 2 || damageType == 3)
	{
		f140 = buffer.ReadBit() ? buffer.Read<uint32_t>(32) : 0;
		f144 = buffer.ReadBit() ? buffer.Read<uint32_t>(32) : 0;
		f148 = buffer.Read<uint8_t>(6); // 1311+
	}

	if (damageType < 2)
	{
		localPosX = buffer.ReadSignedFloat(13, 20.0f);
		localPosY = buffer.ReadSignedFloat(13, 20.0f);
		localPosZ = buffer.ReadSignedFloat(13, 20.0f);

		if (damageType == 1)
		{
			hasVehicleData = buffer.ReadBit();

			if (hasVehicleData)
			{
				tyreIndex = buffer.Read<uint8_t>(4);
				suspensionIndex = buffer.Read<uint8_t>(4);
			}
		}
	}

	f152 = buffer.Read<uint32_t>(32);

	f202 = buffer.ReadBit();
	f203 = buffer.ReadBit();
	f204 = buffer.ReadBit();
	f197 = buffer.ReadBit();
	f205 = buffer.ReadBit();
	f206 = buffer.ReadBit();

	bool has162 = buffer.ReadBit();
	bool has176 = buffer.ReadBit();

	if (has176)
	{
		f176 = buffer.Read<uint8_t>(8);
		f177 = buffer.Read<uint8_t>(3);
		f170 = buffer.Read<uint32_t>(32);
	}
	else
	{
		f176 = -1;
		f177 = 0;
		f170 = 0;
	}

	f162 = (has162) ? buffer.Read<uint16_t>(16) : 0;
}

void CWeaponDamageEvent::SetTargetPlayers(fx::ServerGameState* sgs, const std::vector<uint16_t>& targetPlayers)
{
	if (hitGlobalId == 0)
	{
		if (!targetPlayers.empty())
		{
			auto instance = sgs->GetServerInstance();
			auto clientRegistry = instance->GetComponent<fx::ClientRegistry>();

			for (uint16_t player : targetPlayers)
			{
				if (auto client = clientRegistry->GetClientByNetID(player))
				{
					auto clientDataUnlocked = GetClientDataUnlocked(sgs, client);

					fx::sync::SyncEntityPtr playerEntity;
					{
						std::shared_lock _lock(clientDataUnlocked->playerEntityMutex);
						playerEntity = clientDataUnlocked->playerEntity.lock();
					}

					if (playerEntity)
					{
						uint16_t objectId = playerEntity->handle & 0xFFFF;

						if (hitGlobalId == 0)
						{
							hitGlobalId = objectId;
						}

						hitGlobalIds.push_back(objectId);
					}
				}
			}
		}
	}
	else
	{
		hitGlobalIds.push_back(hitGlobalId);
	}
}

struct CWeaponDamageEventReply
{
	uint32_t health;
	uint32_t time;
	bool f185;
	bool f203;
	uint8_t f188;

	void Parse(rl::MessageBufferView& buffer)
	{
		health = buffer.Read<uint32_t>(14);
		time = buffer.Read<uint32_t>(32);
		f185 = buffer.ReadBit();
		f203 = buffer.ReadBit();
		f188 = (f185) ? buffer.Read<uint8_t>(5) : 0;
	}

	inline std::string GetName()
	{
		return "weaponDamageReply";
	}

	MSGPACK_DEFINE_MAP(health, time, f185, f203, f188);
};

struct CRespawnPlayerPedEvent
{
	float posX;
	float posY;
	float posZ;

	int f80;
	int f88;
	int f92;

	bool f96;
	bool f97;
	bool f99;
	bool f100;
	bool f101;

	void Parse(rl::MessageBufferView& buffer)
	{
		posX = buffer.ReadSignedFloat(19, 27648.0f);
		posY = buffer.ReadSignedFloat(19, 27648.0f);
		posZ = buffer.ReadFloat(19, 4416.0f) - 1700.0f;

		f80 = buffer.Read<uint32_t>(32);
		f88 = buffer.Read<uint16_t>(13);
		f92 = buffer.Read<uint32_t>(32);

		f96 = buffer.ReadBit();
		f97 = buffer.ReadBit();
		f99 = buffer.ReadBit();
		f100 = buffer.ReadBit();
		f101 = buffer.ReadBit();
	}

	inline std::string GetName()
	{
		return "respawnPlayerPedEvent";
	}

	MSGPACK_DEFINE_MAP(posX, posY, posZ, f80, f88, f92, f96, f97, f99, f100, f101);
};

struct CRespawnPlayerPedReply
{
	bool respawnFailedResult;

	void Parse(rl::MessageBufferView& buffer)
	{
		respawnFailedResult = buffer.ReadBit();
	}

	inline std::string GetName()
	{
		return "respawnPlayerPedReply";
	}

	MSGPACK_DEFINE_MAP(respawnFailedResult);
};

struct CLightningEvent
{
	uint8_t f84;
	float f88;

	void Parse(rl::MessageBufferView& buffer)
	{
		f84 = buffer.Read<uint8_t>(3);
		f88 = buffer.ReadFloat(10, 1.0f);
	}

	inline std::string GetName()
	{
		return "lightningEvent";
	}

	MSGPACK_DEFINE_MAP(f84, f88);
};

struct CClearPedTasksEvent
{
	uint16_t pedId;
	bool immediately;

	void Parse(rl::MessageBufferView& buffer)
	{
		pedId = buffer.Read<uint16_t>(13);
		immediately = buffer.Read<uint8_t>(1);
	}

	inline std::string GetName()
	{
		return "clearPedTasksEvent";
	}

	MSGPACK_DEFINE_MAP(pedId, immediately);
};

struct CEndLootEvent
{
	uint16_t targetId;
	bool f58;
	bool f59;
	uint8_t f60;

	void Parse(rl::MessageBufferView& buffer)
	{
		targetId = buffer.Read<uint16_t>(13);
		f58 = buffer.ReadBit();
		f59 = buffer.ReadBit();
		f60 = buffer.Read<uint8_t>(3);
	}

	inline std::string GetName()
	{
		return "endLootEvent";
	}

	MSGPACK_DEFINE_MAP(targetId, f58, f59, f60);
};

struct CSendCarriableUpdateCarryStateEvent
{
	uint16_t carriableId;
	uint16_t parentId;
	uint16_t carrierId;

	void Parse(rl::MessageBufferView& buffer)
	{
		carriableId = buffer.Read<uint16_t>(13);
		parentId = buffer.Read<uint16_t>(13);
		carrierId = buffer.Read<uint16_t>(13);
	}

	inline std::string GetName()
	{
		return "sendCarriableUpdateCarryStateEvent";
	}

	MSGPACK_DEFINE_MAP(carriableId, parentId, carrierId);
};

struct CCarriableVehicleStowStartEvent
{
	uint16_t carrierId;
	uint16_t carriableId;
	uint16_t vehicleId;

	void Parse(rl::MessageBufferView& buffer)
	{
		carrierId = buffer.Read<uint16_t>(13);
		carriableId = buffer.Read<uint16_t>(13);
		vehicleId = buffer.Read<uint16_t>(13);
	}

	inline std::string GetName()
	{
		return "carriableVehicleStowStartEvent";
	}

	MSGPACK_DEFINE_MAP(carrierId, carriableId, vehicleId);
};

struct CCarriableVehicleStowCompleteEvent
{
	uint16_t carrierId;
	uint16_t vehicleId;
	uint16_t carriableId;

	bool f70;
	uint32_t f72;
	uint32_t f76;

	float posX;
	float posY;
	float posZ;

	float f96;
	bool f100;

	void Parse(rl::MessageBufferView& buffer)
	{
		carrierId = buffer.Read<uint16_t>(13);
		vehicleId = buffer.Read<uint16_t>(13);
		carriableId = buffer.Read<uint16_t>(13);

		f70 = buffer.ReadBit();
		f72 = buffer.ReadBit() ? buffer.Read<uint32_t>(32) : 0;
		f76 = buffer.Read<uint32_t>(32);

		posX = buffer.ReadSignedFloat(32, 16000.0f);
		posY = buffer.ReadSignedFloat(32, 16000.0f);
		posZ = buffer.ReadSignedFloat(32, 16000.0f);

		f96 = buffer.ReadSignedFloat(16, 200.0f);
		f100 = buffer.ReadBit();
	}

	inline std::string GetName()
	{
		return "carriableVehicleStowCompleteEvent";
	}

	MSGPACK_DEFINE_MAP(carrierId, vehicleId, carriableId, f70, f72, f76, posX, posY, posZ, f96, f100);
};

struct CPickupCarriableEvent
{
	uint16_t carrierId;
	uint16_t carriableId;
	bool f60;
	uint16_t parentId;

	void Parse(rl::MessageBufferView& buffer)
	{
		carrierId = buffer.Read<uint16_t>(13);
		carriableId = buffer.Read<uint16_t>(13);
		f60 = buffer.ReadBit();
		parentId = buffer.Read<uint16_t>(13);
	}

	inline std::string GetName()
	{
		return "pickupCarriableEvent";
	}


	MSGPACK_DEFINE_MAP(carrierId, carriableId, f60, parentId);
};

struct CPlaceCarriableOntoParentEvent
{
	uint16_t carrierId;
	uint16_t carriableId;
	uint16_t parentId;

	uint8_t f62;
	bool f63;
	uint32_t f64;

	void Parse(rl::MessageBufferView& buffer)
	{
		carrierId = buffer.Read<uint16_t>(13);
		carriableId = buffer.Read<uint16_t>(13);
		parentId = buffer.Read<uint16_t>(13);

		f62 = buffer.Read<uint8_t>(4);
		f63 = buffer.ReadBit();
		f64 = buffer.ReadBit() ? buffer.Read<uint32_t>(32) : 0;
	}

	inline std::string GetName()
	{
		return "placeCarriableOntoParentEvent";
	}

	MSGPACK_DEFINE_MAP(carrierId, carriableId, parentId, f62, f63, f64);
};

struct CStartProjectileEvent
{
	int ownerId;
	int projectileHash;

	int weaponHash;
	float initialPositionX;
	float initialPositionY;
	float initialPositionZ;

	int targetEntity;
	float firePositionX;
	float firePositionY;
	float firePositionZ;

	int effectGroup;

	bool f148;
	bool f150;
	bool f149;

	float unkX80;
	float unkY80;
	float unkZ80;

	bool f136;
	float f152;

	uint16_t f146;
	int throwTaskSequence;
	bool f151;

	void Parse(rl::MessageBufferView& buffer)
	{
		ownerId = buffer.Read<uint16_t>(13);
		projectileHash = buffer.Read<uint32_t>(32);

		weaponHash = buffer.Read<uint32_t>(32);
		initialPositionX = buffer.ReadSignedFloat(32, 16000.0f);
		initialPositionY = buffer.ReadSignedFloat(32, 16000.0f);
		initialPositionZ = buffer.ReadSignedFloat(32, 16000.0f);

		targetEntity = buffer.Read<uint16_t>(13);
		firePositionX = buffer.ReadSignedFloat(16, 1.1f);
		firePositionY = buffer.ReadSignedFloat(16, 1.1f);
		firePositionZ = buffer.ReadSignedFloat(16, 1.1f);

		effectGroup = buffer.Read<uint8_t>(5);

		f148 = buffer.ReadBit();
		f150 = buffer.ReadBit();
		f149 = buffer.ReadBit();

		if (f149)
		{
			unkX80 = buffer.ReadSignedFloat(16, 400.0f);
			unkY80 = buffer.ReadSignedFloat(16, 400.0f);
			unkZ80 = buffer.ReadSignedFloat(16, 400.0f);
		}

		f136 = buffer.ReadBit();

		f152 = buffer.ReadBit() ? buffer.ReadSignedFloat(18, 8000.0f) : -1.0f;

		if (f136)
		{
			throwTaskSequence = buffer.Read<uint32_t>(32);
			f151 = buffer.ReadBit();
		}

		f146 = buffer.Read<uint16_t>(16);
	}

	inline std::string GetName()
	{
		return "startProjectileEvent";
	}

	MSGPACK_DEFINE_MAP(ownerId, projectileHash, weaponHash, initialPositionX, initialPositionY, initialPositionZ, targetEntity, firePositionX, firePositionY, firePositionZ, effectGroup, f148, f150, f149, unkX80, unkY80, unkZ80, f136, f152, f146, throwTaskSequence, f151);
};

#endif

inline bool ParseEvent(net::Buffer& buffer, rl::MessageBufferView* outBuffer)
{
	uint16_t length = buffer.Read<uint16_t>();

	if (length == 0)
	{
		return false;
	}

	*outBuffer = rl::MessageBufferView{ net::Span{const_cast<uint8_t*>(buffer.GetRemainingBytesPtr()), std::min(length, static_cast<uint16_t>(buffer.GetRemainingBytes()))} };
	return true;
}

template<typename TEvent>
static constexpr auto HasTargetPlayerSetter(char)
{
	return false;
}

template<typename TEvent>
static constexpr auto HasTargetPlayerSetter(int) -> decltype(std::is_same_v<decltype(std::declval<TEvent>().SetTargetPlayers(std::declval<fx::ServerGameState*>(), std::declval<const std::vector<uint16_t>&>())), void>)
{
	return true;
}

// todo: remove when msgNetGameEventV2 is the default handler for game events
template<typename TEvent>
inline auto GetHandler(fx::ServerInstanceBase* instance, const fx::ClientSharedPtr& client, net::Buffer&& buffer, const std::vector<uint16_t>& targetPlayers = {}) -> std::function<bool()>
{
	rl::MessageBufferView msgBuf;

	if (!ParseEvent(buffer, &msgBuf))
	{
		return []()
		{
			return false;
		};
	}

	auto ev = std::make_shared<TEvent>();
	ev->Parse(msgBuf);

	if constexpr (HasTargetPlayerSetter<TEvent>(0))
	{
		ev->SetTargetPlayers(instance->GetComponent<fx::ServerGameState>().GetRef(), targetPlayers);
	}

	return [instance, client, ev = std::move(ev)]()
	{
		auto evComponent = instance->GetComponent<fx::ResourceManager>()->GetComponent<fx::ResourceEventManagerComponent>();
		return evComponent->TriggerEvent2(ev->GetName(), { }, fmt::sprintf("%d", client->GetNetId()), *ev);
	};
}

template<typename TEvent>
inline auto GetHandlerWithEvent(fx::ServerInstanceBase* instance, const fx::ClientSharedPtr& client, net::packet::ClientNetGameEventV2& netGameEvent, const std::vector<uint16_t>& targetPlayers = {}) -> std::function<bool()>
{
	rl::MessageBufferView msgBuf { netGameEvent.data.GetValue() };

	auto ev = std::make_shared<TEvent>();
	ev->Parse(msgBuf);

	if constexpr (HasTargetPlayerSetter<TEvent>(0))
	{
		ev->SetTargetPlayers(instance->GetComponent<fx::ServerGameState>().GetRef(), targetPlayers);
	}

	return [instance, client, ev = std::move(ev)]()
	{
		auto evComponent = instance->GetComponent<fx::ResourceManager>()->GetComponent<fx::ResourceEventManagerComponent>();
		return evComponent->TriggerEvent2(ev->GetName(), { }, fmt::sprintf("%d", client->GetNetId()), *ev);
	};
}

enum GTA_EVENT_IDS
{
#ifdef STATE_FIVE
	OBJECT_ID_FREED_EVENT,
	OBJECT_ID_REQUEST_EVENT,
	ARRAY_DATA_VERIFY_EVENT,
	SCRIPT_ARRAY_DATA_VERIFY_EVENT,
	REQUEST_CONTROL_EVENT,
	GIVE_CONTROL_EVENT,
	WEAPON_DAMAGE_EVENT,
	REQUEST_PICKUP_EVENT,
	REQUEST_MAP_PICKUP_EVENT,
	GAME_CLOCK_EVENT, // 2372: Removed (index now empty placeholder)
	GAME_WEATHER_EVENT, // 2372: Removed (index now empty placeholder)
	RESPAWN_PLAYER_PED_EVENT,
	GIVE_WEAPON_EVENT,
	REMOVE_WEAPON_EVENT,
	REMOVE_ALL_WEAPONS_EVENT,
	VEHICLE_COMPONENT_CONTROL_EVENT,
	FIRE_EVENT,
	EXPLOSION_EVENT,
	START_PROJECTILE_EVENT,
	UPDATE_PROJECTILE_TARGET_EVENT,
	REMOVE_PROJECTILE_ENTITY_EVENT,
	BREAK_PROJECTILE_TARGET_LOCK_EVENT,
	ALTER_WANTED_LEVEL_EVENT,
	CHANGE_RADIO_STATION_EVENT,
	RAGDOLL_REQUEST_EVENT,
	PLAYER_TAUNT_EVENT,
	PLAYER_CARD_STAT_EVENT,
	DOOR_BREAK_EVENT,
	SCRIPTED_GAME_EVENT,
	REMOTE_SCRIPT_INFO_EVENT,
	REMOTE_SCRIPT_LEAVE_EVENT,
	MARK_AS_NO_LONGER_NEEDED_EVENT,
	CONVERT_TO_SCRIPT_ENTITY_EVENT,
	SCRIPT_WORLD_STATE_EVENT,
	CLEAR_AREA_EVENT,
	CLEAR_RECTANGLE_AREA_EVENT,
	NETWORK_REQUEST_SYNCED_SCENE_EVENT,
	NETWORK_START_SYNCED_SCENE_EVENT,
	NETWORK_STOP_SYNCED_SCENE_EVENT,
	NETWORK_UPDATE_SYNCED_SCENE_EVENT,
	INCIDENT_ENTITY_EVENT,
	GIVE_PED_SCRIPTED_TASK_EVENT,
	GIVE_PED_SEQUENCE_TASK_EVENT,
	NETWORK_CLEAR_PED_TASKS_EVENT,
	NETWORK_START_PED_ARREST_EVENT,
	NETWORK_START_PED_UNCUFF_EVENT,
	NETWORK_SOUND_CAR_HORN_EVENT,
	NETWORK_ENTITY_AREA_STATUS_EVENT,
	NETWORK_GARAGE_OCCUPIED_STATUS_EVENT,
	PED_CONVERSATION_LINE_EVENT,
	SCRIPT_ENTITY_STATE_CHANGE_EVENT,
	NETWORK_PLAY_SOUND_EVENT,
	NETWORK_STOP_SOUND_EVENT,
	NETWORK_PLAY_AIRDEFENSE_FIRE_EVENT,
	NETWORK_BANK_REQUEST_EVENT,
	REQUEST_DOOR_EVENT,
	NETWORK_TRAIN_REPORT_EVENT,
	NETWORK_TRAIN_REQUEST_EVENT,
	NETWORK_INCREMENT_STAT_EVENT,
	MODIFY_VEHICLE_LOCK_WORD_STATE_DATA,
	MODIFY_PTFX_WORD_STATE_DATA_SCRIPTED_EVOLVE_EVENT,
	REQUEST_PHONE_EXPLOSION_EVENT,
	REQUEST_DETACHMENT_EVENT,
	KICK_VOTES_EVENT,
	GIVE_PICKUP_REWARDS_EVENT,
	NETWORK_CRC_HASH_CHECK_EVENT, // 2944: Removed completely
	BLOW_UP_VEHICLE_EVENT,
	NETWORK_SPECIAL_FIRE_EQUIPPED_WEAPON,
	NETWORK_RESPONDED_TO_THREAT_EVENT,
	NETWORK_SHOUT_TARGET_POSITION,
	VOICE_DRIVEN_MOUTH_MOVEMENT_FINISHED_EVENT,
	PICKUP_DESTROYED_EVENT,
	UPDATE_PLAYER_SCARS_EVENT,
	NETWORK_CHECK_EXE_SIZE_EVENT,
	NETWORK_PTFX_EVENT,
	NETWORK_PED_SEEN_DEAD_PED_EVENT,
	REMOVE_STICKY_BOMB_EVENT,
	NETWORK_CHECK_CODE_CRCS_EVENT,
	INFORM_SILENCED_GUNSHOT_EVENT,
	PED_PLAY_PAIN_EVENT,
	CACHE_PLAYER_HEAD_BLEND_DATA_EVENT,
	REMOVE_PED_FROM_PEDGROUP_EVENT,
	REPORT_MYSELF_EVENT,
	REPORT_CASH_SPAWN_EVENT,
	ACTIVATE_VEHICLE_SPECIAL_ABILITY_EVENT,
	BLOCK_WEAPON_SELECTION,
	NETWORK_CHECK_CATALOG_CRC,
#elif defined(STATE_RDR3)
	OBJECT_ID_FREED_EVENT,
	OBJECT_ID_REQUEST_EVENT,
	ARRAY_DATA_VERIFY_EVENT,
	SCRIPT_ARRAY_DATA_VERIFY_EVENT,
	REQUEST_CONTROL_EVENT,
	GIVE_CONTROL_EVENT,
	WEAPON_DAMAGE_EVENT,
	REQUEST_PICKUP_EVENT,
	REQUEST_MAP_PICKUP_EVENT,
	GAME_CLOCK_EVENT,
	GAME_WEATHER_EVENT,
	RESPAWN_PLAYER_PED_EVENT,
	GENERIC_COMPONENT_CONTROL_EVENT,
	FIRE_EVENT,
	FIRE_TRAIL_UPDATE_EVENT,
	EXPLOSION_EVENT,
	START_PROJECTILE_EVENT,
	ALTER_WANTED_LEVEL_EVENT,
	NETWORK_WANTED_EVENT,
	CHANGE_RADIO_STATION_EVENT,
	RAGDOLL_REQUEST_EVENT,
	PLAYER_CARD_STAT_EVENT,
	DOOR_BREAK_EVENT,
	SCRIPTED_GAME_EVENT,
	REMOTE_SCRIPT_INFO_EVENT,
	REMOTE_SCRIPT_LEAVE_EVENT,
	MARK_AS_NO_LONGER_NEEDED_EVENT,
	CONVERT_TO_SCRIPT_ENTITY_EVENT,
	UNUSED_EVENT_28,
	CLEAR_AREA_EVENT,
	CLEAR_VOLUME_EVENT,
	INCIDENT_EVENT,
	INCIDENT_ENTITY_EVENT,
	GIVE_PED_SCRIPTED_TASK_EVENT,
	GIVE_PED_SEQUENCE_TASK_EVENT,
	NETWORK_CLEAR_PED_TASKS_EVENT,
	NETWORK_IGNITE_BOMB_EVENT,
	NETWORK_SOUND_CAR_HORN_EVENT,
	NETWORK_ENTITY_AREA_STATUS_EVENT,
	NETWORK_GARAGE_OCCUPIED_STATUS_EVENT,
	PED_SPEECH_CREATE_EVENT,
	PED_SPEECH_PLAY_EVENT,
	PED_SPEECH_STOP_EVENT,
	PED_SPEECH_ASSIGN_VOICE_EVENT,
	SCRIPT_ENTITY_STATE_CHANGE_EVENT,
	NETWORK_PLAY_SCRIPT_SOUND_EVENT,
	NETWORK_PLAY_AUDIO_ENTITY_SOUND_EVENT,
	NETWORK_STOP_SCRIPT_SOUND_EVENT,
	NETWORK_STOP_AUDIO_ENTITY_SOUND_EVENT,
	UNUSED_EVENT_49,
	NETWORK_TRAIN_REQUEST_EVENT,
	NETWORK_INCREMENT_STAT_EVENT, // 1491.50: Removed completely
	UNUSED_EVENT_52,
	MODIFY_VEHICLE_LOCK_WORD_STATE_DATA,
	UNUSED_EVENT_54,
	INCAPACITATED_REVIVE_EVENT,
	INCAPACITATED_EXECUTE_EVENT,
	REQUEST_PHONE_EXPLOSION_EVENT,
	REQUEST_DETACHMENT_EVENT,
	KICK_VOTES_EVENT,
	GIVE_PICKUP_REWARDS_EVENT,
	BLOW_UP_VEHICLE_EVENT,
	NETWORK_SPECIAL_FIRE_EQUIPPED_WEAPON,
	NETWORK_RESPONDED_TO_THREAT_EVENT,
	NETWORK_SHOUT_TARGET_POSITION_EVENT,
	UNUSED_EVENT_65,
	PICKUP_DESTROYED_EVENT,
	NETWORK_CHECK_EXE_SIZE_EVENT,
	NETWORK_PTFX_EVENT,
	NETWORK_PED_SEEN_DEAD_PED_EVENT,
	UNUSED_EVENT_70,
	NETWORK_CHECK_CODE_CRCS_EVENT,
	PED_PLAY_PAIN_EVENT,
	ADD_OR_REMOVE_PED_FROM_PEDGROUP_EVENT,
	NETWORK_START_PED_HOGTIE_EVENT,
	NETWORK_SEND_PED_LASSO_ATTACH_EVENT,
	NETWORK_SEND_PED_LASSO_DETTACH_EVENT,
	NETWORK_BOLAS_HIT_EVENT,
	NETWORK_SEND_CARRIABLE_UPDATE_CARRY_STATE_EVENT,
	UNUSED_EVENT_79,
	UNUSED_EVENT_80,
	REQUEST_CONTROL_REQUESTER_EVENT,
	NETWORK_VOLUME_LOCK_REQUEST_EVENT,
	NETWORK_VOLUME_LOCK_REQUEST_FAILURE_EVENT,
	NETWORK_VOLUME_LOCK_KEEP_ALIVE_EVENT,
	NETWORK_VOLUME_LOCK_MOVE_EVENT,
	NETWORK_VOLUME_LOCK_ATTACH_EVENT,
	NETWORK_VOLUME_LOCK_DETACH_EVENT,
	NETWORK_VOLUME_LOCK_RESIZE_EVENT,
	NETWORK_VOLUME_LOCK_RELEASE_EVENT,
	NETWORK_VOLUME_LOCK_DATA_EVENT,
	NETWORK_MAKE_WITNESS_EVENT,
	NETWORK_REMOVE_WITNESS_EVENT,
	NETWORK_GANG_INVITE_PLAYER_EVENT,
	NETWORK_GANG_INVITE_RESPONSE_EVENT,
	NETWORK_GANG_INVITE_CANCEL_EVENT,
	NETWORK_GANG_JOIN_REQUEST_EVENT,
	UNUSED_EVENT_97,
	UNUSED_EVENT_98,
	UNUSED_EVENT_99,
	NETWORK_REQUEST_CONVERT_TO_SCRIPT_ENTITY_EVENT,
	NETWORK_REGISTER_CRIME_EVENT,
	NETWORK_CRIME_REPORT_EVENT,
	NETWORK_START_LOOT_EVENT,
	NETWORK_NEW_BUG_EVENT,
	UNUSED_EVENT_105,
	UNUSED_EVENT_106,
	REPORT_MYSELF_EVENT,
	REPORT_CASH_SPAWN_EVENT,
	NETWORK_CHEST_REQUEST_EVENT,
	NETWORK_CHEST_DATA_CHANGE_EVENT,
	NETWORK_CHEST_RELEASE_EVENT,
	NETWORK_CLEAR_GANG_BOUNTY_EVENT,
	NETWORK_PLAYER_REQUEST_CONTENTION_EVENT,
	NETWORK_START_FALLBACK_CARRY_ACTION_EVENT,
	NETWORK_GIVE_ENERGY_EVENT,
	REQUEST_IS_VOLUME_EMPTY,
	UNUSED_EVENT_117,
	NETWORK_DOOR_STATE_CHANGE,
	NETWORK_STAMINA_COST_EVENT,
	NETWORK_REMOVE_DOOR,
	SCRIPT_COMMAND_EVENT,
	NETWORK_KNOCK_PED_OFF_VEHICLE_EVENT,
	NETWORK_SPAWN_SEARCH_EVENT,
	NETWORK_ROPE_WORLD_STATE_DATA_BREAK_EVENT,
	NETWORK_PLAYER_HAT_EVENT,
	NETWORK_CRIME_SCENE_EVENT,
	NETWORK_POINT_OF_INTEREST_EVENT,
	UNUSED_EVENT_128,
	NETWORK_DESTROY_VEHICLE_LOCK_EVENT,
	NETWORK_APPLY_REACTION_EVENT,
	NETWORK_START_LOOT_ALIVE_EVENT,
	NETWORK_SET_ENTITY_GHOST_WITH_PLAYER_EVENT,
	NETWORK_COMBAT_DIRECTOR_EVENT,
	NETWORK_MELEE_ARBITRATION_FAIL_EVENT,
	NETWORK_PED_WHISTLE_EVENT,
	NETWORK_PED_MOTIVATION_CHANGE_EVENT,
	NETWORK_PED_SHARED_TARGETING_EVENT,
	NETWORK_REQUEST_COMBAT_GESTURE,
	LIGHTNING_EVENT,
	PED_TRIGGER_BULLET_FLINCH_EVENT,
	PED_TRIGGER_EXPLOSION_FLINCH_EVENT,
	NETWORK_PLAYER_WHISTLE_EVENT,
	NETWORK_PLAYER_SPURRING_EVENT,
	NETWORK_PLAYER_HORSE_TAMING_CALLOUT_EVENT,
	CONVERSATION_EVENT,
	UNUSED_EVENT_146,
	NETWORK_END_LOOT_EVENT,
	NETWORK_PICKUP_CARRIABLE_EVENT,
	NETWORK_PLACE_CARRIABLE_ONTO_PARENT_EVENT,
	PLAY_DEAD_EVENT,
	NETWORK_PLAYER_HORSE_SHOT_EVENT,
	ANIM_SCENE_ABORT_ENTITY_EVENT,
	NETWORK_REQUEST_ASSET_DETACHMENT,
	NETWORK_CARRIABLE_VEHICLE_STOW_START_EVENT,
	NETWORK_CARRIABLE_VEHICLE_STOW_COMPLETE_EVENT,
	NETWORK_UPDATE_ANIMATED_VEHICLE_PROP_EVENT,
	NETWORK_SET_CARRYING_FLAG_FOR_ENTITY,
	NETWORK_BOUNTY_HUNT_EVENT,
	NETWORK_DEBUG_REQUEST_ENTITY_POSITION,
	NETWORK_REMOVE_PROP_OWNERSHIP,
	NETWORK_DUMP_CARRIABLE_OFF_MOUNT_EVENT,
#endif
};

#ifdef STATE_FIVE
namespace fx
{
template<RequestControlFilterMode Mode>
inline bool RequestControlHandler(fx::ServerGameState* sgs, const fx::ClientSharedPtr& client, uint32_t objectId, const char** reason = nullptr)
{
	auto entity = sgs->GetEntity(0, objectId);

	// nonexistent entities should be ignored, anyway
	if (!entity)
	{
		if (reason)
		{
			*reason = "Entity doesn't exist";
		}

		return false;
	}

	// silly, but the game will ignore this anyway
	if (entity->type == sync::NetObjEntityType::Player)
	{
		if (reason)
		{
			*reason = "Entity is a player";
		}

		return false;
	}

	// if the sender isn't in the same bucket as the entity, nope either
	{
		auto clientData = GetClientDataUnlocked(sgs, client);
		
		if (clientData->routingBucket != entity->routingBucket)
		{
			if (reason)
			{
				*reason = "Entity is in a different routing bucket";
			}

			return false;
		}
	}

	// if the entity is set to ignore the policy, allow
	if (entity->ignoreRequestControlFilter)
	{
		return true;
	}

	// if the sender is strict, nope
	if (sgs->GetEntityLockdownMode(client) == fx::EntityLockdownMode::Strict)
	{
		if (reason)
		{
			*reason = "Strict entity lockdown is active";
		}

		return false;
	}

	if constexpr (Mode == RequestControlFilterMode::FilterAll)
	{
		return false;
	}

	// if we need to, check if the entity is player-controlled
	// for now, this means a vehicle that's occupied by a player.
	// in the future, we could track e.g. attachment state or pending component control
	bool playerControlled = false;

	if constexpr (Mode == RequestControlFilterMode::FilterPlayer || Mode == RequestControlFilterMode::FilterPlayerSettled || Mode == RequestControlFilterMode::FilterPlayerPlusNonPlayerSettled)
	{
		// #TODO: turn this into a 'is this type a vehicle' helper
		if (entity->type == sync::NetObjEntityType::Automobile || entity->type == sync::NetObjEntityType::Bike || entity->type == sync::NetObjEntityType::Boat || entity->type == sync::NetObjEntityType::Heli || entity->type == sync::NetObjEntityType::Plane || entity->type == sync::NetObjEntityType::Submarine || entity->type == sync::NetObjEntityType::Trailer ||
#ifdef STATE_RDR3
			entity->type == sync::NetObjEntityType::DraftVeh ||
#endif
			entity->type == sync::NetObjEntityType::Train)
		{
			if (auto syncTree = entity->syncTree)
			{
				auto vehicleData = entity->syncTree->GetVehicleGameState();
				if (vehicleData->playerOccupants.any())
				{
					playerControlled = true;
				}
			}
		}
	}

	// verify the entity's age, if needed
	bool settled = false;

	if constexpr (Mode == RequestControlFilterMode::FilterPlayerSettled || Mode == RequestControlFilterMode::FilterPlayerPlusNonPlayerSettled)
	{
		auto entityAge = msec() - entity->createdAt;
		if (entityAge >= std::chrono::milliseconds{ g_requestControlSettleDelay })
		{
			settled = true;
		}
	}

	// check the policy
	if constexpr (Mode == RequestControlFilterMode::FilterPlayerPlusNonPlayerSettled)
	{
		if (playerControlled || settled)
		{
			if (reason)
			{
				if (playerControlled)
				{
					*reason = "Entity is controlled by a player";
				}
				else if (settled)
				{
					*reason = "Entity has been settled";
				}
			}

			return false;
		}
	}
	else if constexpr (Mode == RequestControlFilterMode::FilterPlayer)
	{
		if (playerControlled)
		{
			if (reason)
			{
				*reason = "Entity is controlled by a player";
			}

			return false;
		}
	}
	else if constexpr (Mode == RequestControlFilterMode::FilterPlayerSettled)
	{
		if (playerControlled && settled)
		{
			if (reason)
			{
				*reason = "Entity is controlled by a player and has been settled";
			}

			return false;
		}
	}

	// #whatever
	return true;
}
}
#endif

// todo: remove when msgNetGameEventV2 is the default handler for game events
std::function<bool()> fx::ServerGameState::GetRequestControlEventHandler(const fx::ClientSharedPtr& client, net::Buffer&& buffer)
{
#ifndef STATE_FIVE
	return {};
#else
	if (g_requestControlFilterState == RequestControlFilterMode::NoFilter)
	{
		return {};
	}

	uint32_t objectId = 0;
	rl::MessageBufferView msg;

	if (ParseEvent(buffer, &msg))
	{
		objectId = msg.Read<uint32_t>(13);
	}

	return [this, client, objectId]()
	{
		auto handler = []
		{
			switch (g_requestControlFilterState)
			{
				case RequestControlFilterMode::FilterPlayerPlusNonPlayerSettled:
					return &fx::RequestControlHandler<RequestControlFilterMode::FilterPlayerPlusNonPlayerSettled>;
				case RequestControlFilterMode::Default:
				case RequestControlFilterMode::FilterPlayer:
				default:
					return &fx::RequestControlHandler<RequestControlFilterMode::FilterPlayer>;
				case RequestControlFilterMode::FilterPlayerSettled:
					return &fx::RequestControlHandler<RequestControlFilterMode::FilterPlayerSettled>;
				case RequestControlFilterMode::FilterAll:
					return &fx::RequestControlHandler<RequestControlFilterMode::FilterAll>;
			}
		}();

		const char* reason = nullptr;
		bool result = handler(this, client, objectId, &reason);

		if (!result)
		{
			static std::chrono::milliseconds lastWarn{ -120 * 1000 };

			if (g_requestControlFilterState == RequestControlFilterMode::Default)
			{
				auto now = msec();

				if ((now - lastWarn) > std::chrono::seconds{ 120 })
				{
					console::PrintWarning("sync", "A client (slotID %d) tried to use NetworkRequestControlOfEntity (entity network ID %d), but it was rejected (%s).\n"
												  "NetworkRequestControlOfEntity is deprecated, and should not be used because of potential abuse by cheaters. To disable this check, set \"sv_filterRequestControl\" \"0\".\n"
												  "See https://aka.cfx.re/rcmitigation for more information.\n",
					client->GetSlotId(),
					objectId,
					reason);

					lastWarn = now;
				}
			}
		}

		return result;
	};
#endif
}

std::function<bool()> fx::ServerGameState::GetRequestControlEventHandlerWithEvent(const fx::ClientSharedPtr& client, net::packet::ClientNetGameEventV2& netGameEvent)
{
#ifndef STATE_FIVE
	return {};
#else
	if (g_requestControlFilterState == RequestControlFilterMode::NoFilter)
	{
		return {};
	}
	
	rl::MessageBufferView msg {netGameEvent.data.GetValue()};
	const uint32_t objectId = msg.Read<uint32_t>(13);

	return [this, client, objectId]()
	{
		auto handler = []
		{
			switch (g_requestControlFilterState)
			{
				case RequestControlFilterMode::FilterPlayerPlusNonPlayerSettled:
					return &fx::RequestControlHandler<RequestControlFilterMode::FilterPlayerPlusNonPlayerSettled>;
				case RequestControlFilterMode::Default:
				case RequestControlFilterMode::FilterPlayer:
				default:
					return &fx::RequestControlHandler<RequestControlFilterMode::FilterPlayer>;
				case RequestControlFilterMode::FilterPlayerSettled:
					return &fx::RequestControlHandler<RequestControlFilterMode::FilterPlayerSettled>;
				case RequestControlFilterMode::FilterAll:
					return &fx::RequestControlHandler<RequestControlFilterMode::FilterAll>;
			}
		}();

		const char* reason = nullptr;
		bool result = handler(this, client, objectId, &reason);

		if (!result)
		{
			static std::chrono::milliseconds lastWarn{ -120 * 1000 };

			if (g_requestControlFilterState == RequestControlFilterMode::Default)
			{
				auto now = msec();

				if ((now - lastWarn) > std::chrono::seconds{ 120 })
				{
					console::PrintWarning("sync", "A client (slotID %d) tried to use NetworkRequestControlOfEntity (entity network ID %d), but it was rejected (%s).\n"
												  "NetworkRequestControlOfEntity is deprecated, and should not be used because of potential abuse by cheaters. To disable this check, set \"sv_filterRequestControl\" \"0\".\n"
												  "See https://aka.cfx.re/rcmitigation for more information.\n",
					client->GetSlotId(),
					objectId,
					reason);

					lastWarn = now;
				}
			}
		}

		return result;
	};
#endif
}

// todo: remove when msgNetGameEventV2 is the default handler for game events
std::function<bool()> fx::ServerGameState::GetGameEventHandler(const fx::ClientSharedPtr& client, const std::vector<uint16_t>& targetPlayers, net::Buffer&& buffer)
{
	auto instance = m_instance;

	buffer.Read<uint16_t>(); // eventHeader
	bool isReply = buffer.Read<uint8_t>(); // is reply
	uint16_t eventType = buffer.Read<uint16_t>(); // event ID

#ifdef STATE_FIVE
	if (Is2060() && eventType > 55) // patch for 1868+ game build as `NETWORK_AUDIO_BARK_EVENT` was added
	{
		eventType--;
	}

	if (Is2944() && eventType >= 66) // patch for 2944+ game build as `NETWORK_CRC_HASH_CHECK_EVENT` was removed
	{
		eventType++;
	}
#endif

#if defined(STATE_FIVE) || defined(STATE_RDR3)
#ifdef STATE_FIVE
	if (eventType == NETWORK_PLAY_SOUND_EVENT)
#else
	if (eventType == NETWORK_PLAY_SCRIPT_SOUND_EVENT)
#endif
	{
		return []()
		{
			return g_networkedSoundsEnabled;
		};
	}

	if (eventType == REQUEST_PHONE_EXPLOSION_EVENT)
	{
		return []()
		{
			return g_networkedPhoneExplosionsEnabled;
		};
	}

	// This event should *only* be triggered while a vehicle has a pending owner
	// change, i.e., old owner informing new owner that the vehicle should be
	// blown up. This does not apply to OneSync.
	if (eventType == BLOW_UP_VEHICLE_EVENT)
	{
		return []()
		{
			return false;
		};
	}

	if (eventType == SCRIPT_ENTITY_STATE_CHANGE_EVENT)
	{
		return []()
		{
			return g_networkedScriptEntityStatesEnabled;
		};
	}
#endif

#ifdef STATE_FIVE
	if (eventType == REQUEST_CONTROL_EVENT)
	{
		return GetRequestControlEventHandler(client, std::move(buffer));
	}

	if (isReply)
	{
		switch(eventType)
		{
			case WEAPON_DAMAGE_EVENT: return GetHandler<CWeaponDamageEventReply>(instance, client, std::move(buffer));
			case RESPAWN_PLAYER_PED_EVENT: return GetHandler<CRespawnPlayerPedReply>(instance, client, std::move(buffer));
			case VEHICLE_COMPONENT_CONTROL_EVENT: return GetHandler<CVehicleComponentControlReply>(instance, client, std::move(buffer));
			// All other events have no PrepareReply/HandleReply handlers.
			default:
				break;
		};

		return {};
	}

	switch(eventType)
	{
		case WEAPON_DAMAGE_EVENT: return GetHandler<CWeaponDamageEvent>(instance, client, std::move(buffer), targetPlayers);
		case RESPAWN_PLAYER_PED_EVENT: return GetHandler<CRespawnPlayerPedEvent>(instance, client, std::move(buffer));
		case GIVE_WEAPON_EVENT: return GetHandler<CGiveWeaponEvent>(instance, client, std::move(buffer));
		case REMOVE_WEAPON_EVENT: return GetHandler<CRemoveWeaponEvent>(instance, client, std::move(buffer));
		case REMOVE_ALL_WEAPONS_EVENT: return GetHandler<CRemoveAllWeaponsEvent>(instance, client, std::move(buffer));
		case VEHICLE_COMPONENT_CONTROL_EVENT: return GetHandler<CVehicleComponentControlEvent>(instance, client, std::move(buffer));
		case FIRE_EVENT: return GetHandler<CFireEvent>(instance, client, std::move(buffer));
		case EXPLOSION_EVENT: return GetHandler<CExplosionEvent>(instance, client, std::move(buffer));
		case START_PROJECTILE_EVENT: return GetHandler<CStartProjectileEvent>(instance, client, std::move(buffer));
		case NETWORK_CLEAR_PED_TASKS_EVENT: return GetHandler<CClearPedTasksEvent>(instance, client, std::move(buffer));
		case NETWORK_PTFX_EVENT: return GetHandler<CNetworkPtFXEvent>(instance, client, std::move(buffer));
		case NETWORK_REQUEST_SYNCED_SCENE_EVENT: return GetHandler<CRequestNetworkSyncedSceneEvent>(instance, client, std::move(buffer));
		case NETWORK_START_SYNCED_SCENE_EVENT: return GetHandler<CStartNetworkSyncedSceneEvent>(instance, client, std::move(buffer));
		case NETWORK_UPDATE_SYNCED_SCENE_EVENT: return GetHandler<CUpdateNetworkSyncedSceneEvent>(instance, client, std::move(buffer));
		case NETWORK_STOP_SYNCED_SCENE_EVENT: return GetHandler<CStopNetworkSyncedSceneEvent>(instance, client, std::move(buffer));
		default:
			break;
	};
#endif

#ifdef STATE_RDR3
	if (isReply)
	{
		switch(eventType)
		{
			case WEAPON_DAMAGE_EVENT: return GetHandler<CWeaponDamageEventReply>(instance, client, std::move(buffer));
			case RESPAWN_PLAYER_PED_EVENT: return GetHandler<CRespawnPlayerPedReply>(instance, client, std::move(buffer));
			default:
				break;
		};

		return {};
	}

	switch(eventType)
	{
		case WEAPON_DAMAGE_EVENT: return GetHandler<CWeaponDamageEvent>(instance, client, std::move(buffer), targetPlayers);
		case RESPAWN_PLAYER_PED_EVENT: return GetHandler<CRespawnPlayerPedEvent>(instance, client, std::move(buffer));
		case EXPLOSION_EVENT: return GetHandler<CExplosionEvent>(instance, client, std::move(buffer));
		case LIGHTNING_EVENT: return GetHandler<CLightningEvent>(instance, client, std::move(buffer));
		case START_PROJECTILE_EVENT: return GetHandler<CStartProjectileEvent>(instance, client, std::move(buffer));
		case NETWORK_CLEAR_PED_TASKS_EVENT: return GetHandler<CClearPedTasksEvent>(instance, client, std::move(buffer));
		case NETWORK_END_LOOT_EVENT: return GetHandler<CEndLootEvent>(instance, client, std::move(buffer));
		case NETWORK_SEND_CARRIABLE_UPDATE_CARRY_STATE_EVENT: return GetHandler<CSendCarriableUpdateCarryStateEvent>(instance, client, std::move(buffer));
		case NETWORK_CARRIABLE_VEHICLE_STOW_START_EVENT: return GetHandler<CCarriableVehicleStowStartEvent>(instance, client, std::move(buffer));
		case NETWORK_CARRIABLE_VEHICLE_STOW_COMPLETE_EVENT: return GetHandler<CCarriableVehicleStowCompleteEvent>(instance, client, std::move(buffer));
		case NETWORK_PICKUP_CARRIABLE_EVENT: return GetHandler<CPickupCarriableEvent>(instance, client, std::move(buffer));
		case NETWORK_PLACE_CARRIABLE_ONTO_PARENT_EVENT: return GetHandler<CPlaceCarriableOntoParentEvent>(instance, client, std::move(buffer));
		default:
			break;
	};
#endif

	return {};
}

std::function<bool()> fx::ServerGameState::GetGameEventHandlerWithEvent(const fx::ClientSharedPtr& client, const std::vector<uint16_t>& targetPlayers, net::packet::ClientNetGameEventV2& netGameEvent)
{
	auto instance = m_instance;
	
	const bool isReply = netGameEvent.isReply;
	const uint32_t eventNameHash = netGameEvent.eventNameHash;

#if defined(STATE_FIVE) || defined(STATE_RDR3)
#ifdef STATE_FIVE
	if (eventNameHash == net::force_consteval<uint32_t, HashRageString("NETWORK_PLAY_SOUND_EVENT")>)
#else
	if (eventNameHash == net::force_consteval<uint32_t, HashRageString("NETWORK_PLAY_SCRIPT_SOUND_EVENT")>)
#endif
	{
		return []()
		{
			return g_networkedSoundsEnabled;
		};
	}

	if (eventNameHash == net::force_consteval<uint32_t, HashRageString("REQUEST_PHONE_EXPLOSION_EVENT")>)
	{
		return []()
		{
			return g_networkedPhoneExplosionsEnabled;
		};
	}

	// This event should *only* be triggered while a vehicle has a pending owner
	// change, i.e., old owner informing new owner that the vehicle should be
	// blown up. This does not apply to OneSync.
	if (eventNameHash == net::force_consteval<uint32_t, HashRageString("BLOW_UP_VEHICLE_EVENT")>)
	{
		return []()
		{
			return false;
		};
	}

	if (eventNameHash == net::force_consteval<uint32_t, HashRageString("SCRIPT_ENTITY_STATE_CHANGE_EVENT")>)
	{
		return []()
		{
			return g_networkedScriptEntityStatesEnabled;
		};
	}
#endif

#ifdef STATE_FIVE
	if (eventNameHash == net::force_consteval<uint32_t, HashRageString("REQUEST_CONTROL_EVENT")>)
	{
		return GetRequestControlEventHandlerWithEvent(client, netGameEvent);
	}

	if (isReply)
	{
		switch(eventNameHash)
		{
			case net::force_consteval<uint32_t, HashRageString("WEAPON_DAMAGE_EVENT")>: return GetHandlerWithEvent<CWeaponDamageEventReply>(instance, client, netGameEvent);
			case net::force_consteval<uint32_t, HashRageString("RESPAWN_PLAYER_PED_EVENT")>: return GetHandlerWithEvent<CRespawnPlayerPedReply>(instance, client, netGameEvent);
			case net::force_consteval<uint32_t, HashRageString("VEHICLE_COMPONENT_CONTROL_EVENT")>: return GetHandlerWithEvent<CVehicleComponentControlReply>(instance, client, netGameEvent);
			// All other events have no PrepareReply/HandleReply handlers.
			default:
				break;
		};

		return {};
	}

	switch(eventNameHash)
	{
		case net::force_consteval<uint32_t, HashRageString("WEAPON_DAMAGE_EVENT")>: return GetHandlerWithEvent<CWeaponDamageEvent>(instance, client, netGameEvent, targetPlayers);
		case net::force_consteval<uint32_t, HashRageString("RESPAWN_PLAYER_PED_EVENT")>: return GetHandlerWithEvent<CRespawnPlayerPedEvent>(instance, client, netGameEvent);
		case net::force_consteval<uint32_t, HashRageString("GIVE_WEAPON_EVENT")>: return GetHandlerWithEvent<CGiveWeaponEvent>(instance, client, netGameEvent);
		case net::force_consteval<uint32_t, HashRageString("REMOVE_WEAPON_EVENT")>: return GetHandlerWithEvent<CRemoveWeaponEvent>(instance, client, netGameEvent);
		case net::force_consteval<uint32_t, HashRageString("REMOVE_ALL_WEAPONS_EVENT")>: return GetHandlerWithEvent<CRemoveAllWeaponsEvent>(instance, client, netGameEvent);
		case net::force_consteval<uint32_t, HashRageString("VEHICLE_COMPONENT_CONTROL_EVENT")>: return GetHandlerWithEvent<CVehicleComponentControlEvent>(instance, client, netGameEvent);
		case net::force_consteval<uint32_t, HashRageString("FIRE_EVENT")>: return GetHandlerWithEvent<CFireEvent>(instance, client, netGameEvent);
		case net::force_consteval<uint32_t, HashRageString("EXPLOSION_EVENT")>: return GetHandlerWithEvent<CExplosionEvent>(instance, client, netGameEvent);
		case net::force_consteval<uint32_t, HashRageString("START_PROJECTILE_EVENT")>: return GetHandlerWithEvent<CStartProjectileEvent>(instance, client, netGameEvent);
		case net::force_consteval<uint32_t, HashRageString("NETWORK_CLEAR_PED_TASKS_EVENT")>: return GetHandlerWithEvent<CClearPedTasksEvent>(instance, client, netGameEvent);
		case net::force_consteval<uint32_t, HashRageString("NETWORK_PTFX_EVENT")>: return GetHandlerWithEvent<CNetworkPtFXEvent>(instance, client, netGameEvent);
		case net::force_consteval<uint32_t, HashRageString("NETWORK_REQUEST_SYNCED_SCENE_EVENT")>: return GetHandlerWithEvent<CRequestNetworkSyncedSceneEvent>(instance, client, netGameEvent);
		case net::force_consteval<uint32_t, HashRageString("NETWORK_START_SYNCED_SCENE_EVENT")>: return GetHandlerWithEvent<CStartNetworkSyncedSceneEvent>(instance, client, netGameEvent);
		case net::force_consteval<uint32_t, HashRageString("NETWORK_UPDATE_SYNCED_SCENE_EVENT")>: return GetHandlerWithEvent<CUpdateNetworkSyncedSceneEvent>(instance, client, netGameEvent);
		case net::force_consteval<uint32_t, HashRageString("NETWORK_STOP_SYNCED_SCENE_EVENT")>: return GetHandlerWithEvent<CStopNetworkSyncedSceneEvent>(instance, client, netGameEvent);
		default:
			break;
	};
#endif

#ifdef STATE_RDR3
	if (isReply)
	{
		switch(eventNameHash)
		{
			case net::force_consteval<uint32_t, HashRageString("WEAPON_DAMAGE_EVENT")>: return GetHandlerWithEvent<CWeaponDamageEventReply>(instance, client, netGameEvent);
			case net::force_consteval<uint32_t, HashRageString("RESPAWN_PLAYER_PED_EVENT")>: return GetHandlerWithEvent<CRespawnPlayerPedReply>(instance, client, netGameEvent);
			default:
				break;
		};

		return {};
	}

	switch(eventNameHash)
	{
		case net::force_consteval<uint32_t, HashRageString("WEAPON_DAMAGE_EVENT")>: return GetHandlerWithEvent<CWeaponDamageEvent>(instance, client, netGameEvent, targetPlayers);
		case net::force_consteval<uint32_t, HashRageString("RESPAWN_PLAYER_PED_EVENT")>: return GetHandlerWithEvent<CRespawnPlayerPedEvent>(instance, client, netGameEvent);
		case net::force_consteval<uint32_t, HashRageString("EXPLOSION_EVENT")>: return GetHandlerWithEvent<CExplosionEvent>(instance, client, netGameEvent);
		case net::force_consteval<uint32_t, HashRageString("LIGHTNING_EVENT")>: return GetHandlerWithEvent<CLightningEvent>(instance, client, netGameEvent);
		case net::force_consteval<uint32_t, HashRageString("START_PROJECTILE_EVENT")>: return GetHandlerWithEvent<CStartProjectileEvent>(instance, client, netGameEvent);
		case net::force_consteval<uint32_t, HashRageString("NETWORK_CLEAR_PED_TASKS_EVENT")>: return GetHandlerWithEvent<CClearPedTasksEvent>(instance, client, netGameEvent);
		case net::force_consteval<uint32_t, HashRageString("NETWORK_END_LOOT_EVENT")>: return GetHandlerWithEvent<CEndLootEvent>(instance, client, netGameEvent);
		case net::force_consteval<uint32_t, HashRageString("NETWORK_SEND_CARRIABLE_UPDATE_CARRY_STATE_EVENT")>: return GetHandlerWithEvent<CSendCarriableUpdateCarryStateEvent>(instance, client, netGameEvent);
		case net::force_consteval<uint32_t, HashRageString("NETWORK_CARRIABLE_VEHICLE_STOW_START_EVENT")>: return GetHandlerWithEvent<CCarriableVehicleStowStartEvent>(instance, client, netGameEvent);
		case net::force_consteval<uint32_t, HashRageString("NETWORK_CARRIABLE_VEHICLE_STOW_COMPLETE_EVENT")>: return GetHandlerWithEvent<CCarriableVehicleStowCompleteEvent>(instance, client, netGameEvent);
		case net::force_consteval<uint32_t, HashRageString("NETWORK_PICKUP_CARRIABLE_EVENT")>: return GetHandlerWithEvent<CPickupCarriableEvent>(instance, client, netGameEvent);
		case net::force_consteval<uint32_t, HashRageString("NETWORK_PLACE_CARRIABLE_ONTO_PARENT_EVENT")>: return GetHandlerWithEvent<CPlaceCarriableOntoParentEvent>(instance, client, netGameEvent);
		default:
			break;
	};
#endif

	return {};
}

bool fx::ServerGameState::IsClientRelevantEntity(const fx::ClientSharedPtr& client, uint32_t objectId)
{
	if (auto val = GetClientDataUnlocked(this, client))
	{
		if (fx::sync::SyncEntityPtr syncEntity = val->playerEntity.lock())
		{
			std::shared_lock lock(syncEntity->guidMutex);
			return syncEntity->relevantTo.test(objectId);
		}
	}

	return false;
}

static InitFunction initFunction([]()
{
	g_scriptHandlePool = new CPool<fx::ScriptGuid>(1500, "fx::ScriptGuid");
	fx::ServerInstanceBase::OnServerCreate.Connect([](fx::ServerInstanceBase* instance)
	{
		if (!IsStateGame())
		{
			return;
		}

		g_networkedSoundsEnabledVar = instance->AddVariable<bool>("sv_enableNetworkedSounds", ConVar_None, true, &g_networkedSoundsEnabled);

		g_networkedPhoneExplosionsEnabledVar = instance->AddVariable<bool>("sv_enableNetworkedPhoneExplosions", ConVar_None, false, &g_networkedPhoneExplosionsEnabled);

		g_networkedScriptEntityStatesEnabledVar = instance->AddVariable<bool>("sv_enableNetworkedScriptEntityStates", ConVar_None, true, &g_networkedScriptEntityStatesEnabled);

		g_requestControlVar = instance->AddVariable<int>("sv_filterRequestControl", ConVar_None, (int)RequestControlFilterMode::NoFilter, (int*)&g_requestControlFilterState);
		g_requestControlSettleVar = instance->AddVariable<int>("sv_filterRequestControlSettleTimer", ConVar_None, 30000, &g_requestControlSettleDelay);

		fx::SetOneSyncGetCallback([]()
		{
			return g_oneSyncEnabledVar->GetValue() || g_oneSyncVar->GetValue() != fx::OneSyncState::Off;
		});

		g_oneSyncVar = instance->AddVariable<fx::OneSyncState>("onesync", ConVar_ReadOnly, fx::OneSyncState::Off);
		g_oneSyncPopulation = instance->AddVariable<bool>("onesync_population", ConVar_ReadOnly, true);
		g_oneSyncARQ = instance->AddVariable<bool>("onesync_automaticResend", ConVar_None, false);

		// .. to infinity?
		g_oneSyncBigMode = instance->AddVariable<bool>("onesync_enableInfinity", ConVar_ReadOnly, false);

		// or maybe, beyond?
		g_oneSyncLengthHack = instance->AddVariable<bool>("onesync_enableBeyond", ConVar_ReadOnly, false);

		g_experimentalOneSyncPopulation = instance->AddVariable<bool>("sv_experimentalOneSyncPopulation", ConVar_None, false);
		g_experimentalNetGameEventHandler = instance->AddVariable<bool>("sv_experimentalNetGameEventHandler", ConVar_None, false);

		constexpr bool canLengthHack =
#ifdef STATE_RDR3
		false
#else
		true
#endif
		;

		fx::SetBigModeHack(g_oneSyncBigMode->GetValue(), canLengthHack && g_oneSyncLengthHack->GetValue());
		if (g_experimentalOneSyncPopulation->GetValue() || g_experimentalNetGameEventHandler->GetValue())
		{
			fx::SetOneSyncPopulation(g_oneSyncPopulation->GetValue());
		}

		if (g_oneSyncVar->GetValue() == fx::OneSyncState::On)
		{
			if (g_experimentalOneSyncPopulation->GetValue() || g_experimentalNetGameEventHandler->GetValue())
			{
				fx::SetBigModeHack(true, canLengthHack);
			}
			else
			{
				fx::SetBigModeHack(true, canLengthHack && g_oneSyncPopulation->GetValue());
			}

			g_oneSyncBigMode->GetHelper()->SetRawValue(true);
			g_oneSyncLengthHack->GetHelper()->SetRawValue(fx::IsLengthHack());
		}

		instance->OnInitialConfiguration.Connect([]()
		{
			if (g_oneSyncEnabledVar->GetValue() && g_oneSyncVar->GetValue() == fx::OneSyncState::Off)
			{
				g_oneSyncVar->GetHelper()->SetRawValue(fx::IsBigMode() ? fx::OneSyncState::On : fx::OneSyncState::Legacy);

				console::PrintWarning("server", "`onesync_enabled` is deprecated. Please use `onesync %s` instead.\n", 
					fx::IsBigMode() ? "on" : "legacy");
			}
			else if (!g_oneSyncEnabledVar->GetValue() && g_oneSyncVar->GetValue() != fx::OneSyncState::Off)
			{
				g_oneSyncEnabledVar->GetHelper()->SetRawValue(true);
			}
		});
	}, INT32_MIN);

	fx::ServerInstanceBase::OnServerCreate.Connect([](fx::ServerInstanceBase* instance)
	{
		if (!IsStateGame())
		{
			return;
		}

		g_oneSyncEnabledVar = instance->AddVariable<bool>("onesync_enabled", ConVar_ServerInfo, false);
		g_oneSyncCulling = instance->AddVariable<bool>("onesync_distanceCulling", ConVar_None, true);
		g_oneSyncVehicleCulling = instance->AddVariable<bool>("onesync_distanceCullVehicles", ConVar_None, false);
		g_oneSyncForceMigration = instance->AddVariable<bool>("onesync_forceMigration", ConVar_None, true);
		g_oneSyncRadiusFrequency = instance->AddVariable<bool>("onesync_radiusFrequency", ConVar_None, true);
		g_oneSyncLogVar = instance->AddVariable<std::string>("onesync_logFile", ConVar_None, "");
		g_oneSyncWorkaround763185 = instance->AddVariable<bool>("onesync_workaround763185", ConVar_None, false);

		fwRefContainer<fx::ServerGameState> sgs = new fx::ServerGameState();
		instance->SetComponent(sgs);
		instance->SetComponent<fx::ServerGameStatePublic>(sgs);

		instance->GetComponent<fx::GameServer>()->OnSyncTick.Connect([=]()
		{
			if (!fx::IsOneSync())
			{
				return;
			}

			instance->GetComponent<fx::ServerGameState>()->Tick(instance);
		});

		auto gameServer = instance->GetComponent<fx::GameServer>();

		gameServer->GetComponent<fx::HandlerMapComponent>()->Add(HashRageString("msgNetGameEvent"), { fx::ThreadIdx::Sync, [=](const fx::ClientSharedPtr& client, net::Buffer& buffer)
		{
			// this should match up with SendGameEventRaw on client builds
			// 1024 bytes is from the rlBuffer
			// 512 is from the max amount of players (2 * 256)
			// 2 is event id
			// 2 is from event type
			// 2 is from length of rlBuffer
			// 1 from target size
			// 1 from "is reply" field
			constexpr int kMaxPacketSize = 1024 + 512 + 2 + 2 + 2 + 1 + 1;

			if (buffer.GetLength() > kMaxPacketSize)
			{
				return;
			}

			auto sgs = instance->GetComponent<fx::ServerGameState>();
			auto targetPlayerCount = buffer.Read<uint8_t>();
			std::vector<uint16_t> targetPlayers(targetPlayerCount);

			if (!buffer.Read(targetPlayers.data(), targetPlayers.size() * sizeof(uint16_t)))
			{
				return;
			}

			// de-duplicate targetPlayers, preventing the sending of a large number of events to a single client
			std::sort(targetPlayers.begin(), targetPlayers.end());
			targetPlayers.erase(std::unique(targetPlayers.begin(), targetPlayers.end()), targetPlayers.end());

			net::Buffer netBuffer;
			netBuffer.Write<uint32_t>(HashRageString("msgNetGameEvent"));
			netBuffer.Write<uint16_t>(client->GetNetId());
			buffer.ReadTo(netBuffer, buffer.GetRemainingBytes());

			auto sourceClientData = GetClientDataUnlocked(sgs.GetRef(), client);
			auto bucket = sourceClientData->routingBucket;

			auto clientRegistry = instance->GetComponent<fx::ClientRegistry>();

			auto routeEvent = [sgs, bucket, netBuffer, targetPlayers, clientRegistry]()
			{
				for (uint16_t player : targetPlayers)
				{
					auto targetClient = clientRegistry->GetClientByNetID(player);

					if (targetClient)
					{
						auto targetClientData = GetClientDataUnlocked(sgs.GetRef(), targetClient);

						if (targetClientData->routingBucket == bucket)
						{
							targetClient->SendPacket(1, netBuffer, NetPacketType_Reliable);
						}
					}
				}
			};

			auto copyBuf = netBuffer.Clone();
			copyBuf.Seek(6);

			auto eventHandler = sgs->GetGameEventHandler(client, targetPlayers, std::move(copyBuf));

			if (eventHandler)
			{
				gscomms_execute_callback_on_main_thread([eventHandler, routeEvent]()
				{
					if (eventHandler())
					{
						routeEvent();
					}
				});
			}
			else
			{
				routeEvent();
			}
		} });

<<<<<<< HEAD
		gameServer->GetComponent<fx::HandlerMapComponent>()->Add(HashRageString("msgArrayUpdate"), { fx::ThreadIdx::Sync, [=](const fx::ClientSharedPtr& client, net::Buffer& buffer)
		{
			static fx::RateLimiterStore<uint32_t, false> arrayHandlerLimiterStore{ instance->GetComponent<console::Context>().GetRef() };
			static auto arrayUpdateRateLimiter = arrayHandlerLimiterStore.GetRateLimiter("arrayUpdate", fx::RateLimiterDefaults{ 75.f, 125.f });

			if (arrayUpdateRateLimiter->Consume(client->GetNetId()))
			{
				instance->GetComponent<fx::ServerGameState>()->HandleArrayUpdate(client, buffer);
			}
=======
		gameServer->GetComponent<fx::HandlerMapComponent>()->Add(HashRageString("msgRequestObjectIds"), { fx::ThreadIdx::Sync, [=](const fx::ClientSharedPtr& client, net::Buffer& buffer)
		{
			instance->GetComponent<fx::ServerGameState>()->SendObjectIds(client, fx::IsBigMode() ? 6 : 32);
>>>>>>> 69abc04e
		} });

		// #IFARQ
		gameServer->GetComponent<fx::HandlerMapComponent>()->Add(
		HashRageString("gameStateAck"),
		{ fx::ThreadIdx::Sync, [=](const fx::ClientSharedPtr& client, net::Buffer& buffer)
		{
			auto sgs = instance->GetComponent<fx::ServerGameState>();

			if (sgs->GetSyncStyle() != fx::SyncStyle::ARQ)
			{
				return;
			}

			auto slotId = client->GetSlotId();

			if (slotId == -1)
			{
				return;
			}

			// read packet
			uint64_t frameIndex = buffer.Read<uint64_t>();

			eastl::fixed_map<uint16_t, uint64_t, 32> ignoreHandles;
			eastl::fixed_set<uint16_t, 32> recreateHandles;
			uint8_t ignoreCount = buffer.Read<uint8_t>();

			for (int i = 0; i < ignoreCount; i++)
			{
				uint16_t id = buffer.Read<uint16_t>();
				uint64_t lastFrame = buffer.Read<uint64_t>();
				ignoreHandles.emplace(id, lastFrame);
			}

			uint8_t recreateCount = buffer.Read<uint8_t>();

			for (int i = 0; i < recreateCount; i++)
			{
				uint16_t id = buffer.Read<uint16_t>();
				recreateHandles.emplace(id);
			}

			// process
			auto [lock, clientData] = GetClientData(sgs.GetRef(), client);

			
			const auto& ref = clientData->frameStates[frameIndex];
			const auto& [synced, deletions] = ref;

			{
				for (uint16_t objectId : recreateHandles)
				{
					if (auto entIter = synced.find(objectId); entIter != synced.end())
					{
						if (auto ent = entIter->second.GetEntity(sgs.GetRef()))
						{
							if (auto secIt = clientData->syncedEntities.find(MakeHandleUniqifierPair(objectId, ent->uniqifier)); secIt != clientData->syncedEntities.end())
							{
								secIt->second.hasCreated = false;
							}
						}
					}
				}

				for (auto [objectId, lastFrame] : ignoreHandles)
				{
					if (auto entIter = synced.find(objectId); entIter != synced.end())
					{
						if (auto ent = entIter->second.GetEntity(sgs.GetRef()))
						{
							std::lock_guard _(ent->frameMutex);
							ent->lastFramesSent[slotId] = std::min(ent->lastFramesSent[slotId], lastFrame);
							ent->lastFramesPreSent[slotId] = std::min(ent->lastFramesPreSent[slotId], lastFrame);
						}
					}
				}
			}

			{
				for (auto& [id, entityData] : synced)
				{
					fx::sync::SyncEntityPtr entityRef = entityData.GetEntity(sgs.GetRef());

					if (entityRef)
					{
						if (!entityRef->syncTree)
						{
							continue;
						}

						bool hasCreated = false;

						if (auto secIt = clientData->syncedEntities.find(MakeHandleUniqifierPair(id, entityRef->uniqifier)); secIt != clientData->syncedEntities.end())
						{
							hasCreated = secIt->second.hasCreated;
						}

						bool hasDeleted = entityRef->deletedFor.test(slotId);

						if (!hasCreated || hasDeleted)
						{
							continue;
						}

						if (ignoreHandles.find(entityRef->handle) != ignoreHandles.end())
						{
							continue;
						}

						std::lock_guard _(entityRef->frameMutex);
						entityRef->lastFramesSent[slotId] = std::min(frameIndex, entityRef->lastFramesPreSent[slotId]);
					}
				}

				clientData->frameStates.erase(frameIndex);
			}
		} });

		// #IFNAK
		gameServer->GetComponent<fx::HandlerMapComponent>()->Add(HashRageString("gameStateNAck"), {
			fx::ThreadIdx::Sync, [=](const fx::ClientSharedPtr& client, net::Buffer& buffer) {
				auto sgs = instance->GetComponent<fx::ServerGameState>();

				if (sgs->GetSyncStyle() != fx::SyncStyle::NAK)
				{
					return;
				}
				
				auto slotId = client->GetSlotId();
				if (slotId == -1)
				{
					return;
				}

				const uint8_t flags = buffer.Read<uint8_t>();
				const auto thisFrame = buffer.Read<uint64_t>();
				
				if (flags & 1)
				{
					const auto firstMissingFrame = buffer.Read<uint64_t>();
					const auto lastMissingFrame = buffer.Read<uint64_t>();

					auto [lock, clientData] = GetClientData(sgs.GetRef(), client);
					auto& states = clientData->frameStates;

					eastl::fixed_map<uint16_t, uint64_t, 64> lastSentCorrections;

					for (uint64_t frame = lastMissingFrame; frame >= firstMissingFrame; --frame)
					{
						if (auto frameIt = states.find(frame); frameIt != states.end())
						{
							auto& [synced, deletions] = frameIt->second;
							for (auto& [objectId, entData] : synced)
							{
								if (auto ent = entData.GetEntity(sgs.GetRef()))
								{
									const auto entIdentifier = MakeHandleUniqifierPair(objectId, ent->uniqifier);

									if (!entData.isCreated)
									{
										if (auto syncedIt = clientData->syncedEntities.find(entIdentifier); syncedIt != clientData->syncedEntities.end())
										{
											syncedIt->second.hasCreated = false;
											syncedIt->second.hasNAckedCreate = true;
										}
									}
									else
									{
										std::lock_guard _(ent->frameMutex);
										ent->lastFramesSent[slotId] = std::min(entData.lastSent, ent->lastFramesSent[slotId]);
										lastSentCorrections[objectId] = ent->lastFramesSent[slotId];
									}
								}
							}

							for (auto [identPair, deletionData] : deletions)
							{
								clientData->entitiesToDestroy[identPair] = { fx::sync::SyncEntityPtr{}, deletionData };
							}
						}
						else
						{
							instance->GetComponent<fx::GameServer>()->DropClientWithReason(client, fx::serverOneSyncDropResourceName, fx::ClientDropReason::ONE_SYNC_TOO_MANY_MISSED_FRAMES, "Timed out after 60 seconds (1, %d)", lastMissingFrame - firstMissingFrame);
							return;
						}
					}

					// propagate these frames into newer states, as well
					for (auto frameIt = states.upper_bound(lastMissingFrame); frameIt != states.end(); frameIt++)
					{
						auto& [synced, deletions] = frameIt->second;

						for (const auto& [objectId, correction] : lastSentCorrections)
						{
							if (auto entIt = synced.find(objectId); entIt != synced.end())
							{
								entIt->second.lastSent = correction;
							}
						}
					}
				}

				auto [lock, clientData] = GetClientData(sgs.GetRef(), client);
				auto& states = clientData->frameStates;

				if (auto frameIt = states.find(thisFrame); frameIt != states.end())
				{
					// ignore list
					if (flags & 2)
					{
						eastl::fixed_vector<std::tuple<uint16_t, uint64_t>, 100> ignoredUpdates;
						uint8_t ignoreCount = buffer.Read<uint8_t>();
						for (int i = 0; i < ignoreCount; i++)
						{
							auto objectId = buffer.Read<uint16_t>();
							uint64_t resendFrame = 0;

							if (flags & 8)
							{
								resendFrame = buffer.Read<uint64_t>();
							}

							ignoredUpdates.emplace_back(objectId, resendFrame);
						}

						for (auto [objectId, resendFrame] : ignoredUpdates)
						{
							auto& [synced, deletions] = frameIt->second;
							if (auto entIter = synced.find(objectId); entIter != synced.end())
							{
								if (auto ent = entIter->second.GetEntity(sgs.GetRef()))
								{
									std::lock_guard _(ent->frameMutex);
									ent->lastFramesSent[slotId] = std::min(resendFrame, ent->lastFramesSent[slotId]);
								}
							}
						}
					}

					// recreate list
					if (flags & 4)
					{
						eastl::fixed_vector<uint16_t, 100> recreates;
						uint8_t recreateCount = buffer.Read<uint8_t>();
						for (int i = 0; i < recreateCount; i++)
						{
							recreates.push_back(buffer.Read<uint16_t>());
						}

						for (auto objectId : recreates)
						{
							GS_LOG("attempt recreate of id %d for client %d\n", objectId, client->GetNetId());
							auto& [synced, deletions] = frameIt->second;
							if (auto entIter = synced.find(objectId); entIter != synced.end())
							{
								if (auto ent = entIter->second.GetEntity(sgs.GetRef()))
								{
									const auto entIdentifier = MakeHandleUniqifierPair(objectId, ent->uniqifier);
									if (auto syncedIt = clientData->syncedEntities.find(entIdentifier); syncedIt != clientData->syncedEntities.end())
									{
										GS_LOG("recreating id %d for client %d\n", objectId, client->GetNetId());
										syncedIt->second.hasCreated = false;
										syncedIt->second.hasNAckedCreate = true;
									}
								}
							}
						}
					}
				}
				else
				{
					instance->GetComponent<fx::GameServer>()->DropClientWithReason(client, fx::serverOneSyncDropResourceName, fx::ClientDropReason::ONE_SYNC_TOO_MANY_MISSED_FRAMES, "Timed out after 60 seconds (2)");
					return;
				}
			}
		});
	}, 999999);
});<|MERGE_RESOLUTION|>--- conflicted
+++ resolved
@@ -7534,7 +7534,11 @@
 			}
 		} });
 
-<<<<<<< HEAD
+		gameServer->GetComponent<fx::HandlerMapComponent>()->Add(HashRageString("msgRequestObjectIds"), { fx::ThreadIdx::Sync, [=](const fx::ClientSharedPtr& client, net::Buffer& buffer)
+		{
+			instance->GetComponent<fx::ServerGameState>()->SendObjectIds(client, fx::IsBigMode() ? 6 : 32);
+		} });
+
 		gameServer->GetComponent<fx::HandlerMapComponent>()->Add(HashRageString("msgArrayUpdate"), { fx::ThreadIdx::Sync, [=](const fx::ClientSharedPtr& client, net::Buffer& buffer)
 		{
 			static fx::RateLimiterStore<uint32_t, false> arrayHandlerLimiterStore{ instance->GetComponent<console::Context>().GetRef() };
@@ -7544,11 +7548,6 @@
 			{
 				instance->GetComponent<fx::ServerGameState>()->HandleArrayUpdate(client, buffer);
 			}
-=======
-		gameServer->GetComponent<fx::HandlerMapComponent>()->Add(HashRageString("msgRequestObjectIds"), { fx::ThreadIdx::Sync, [=](const fx::ClientSharedPtr& client, net::Buffer& buffer)
-		{
-			instance->GetComponent<fx::ServerGameState>()->SendObjectIds(client, fx::IsBigMode() ? 6 : 32);
->>>>>>> 69abc04e
 		} });
 
 		// #IFARQ
