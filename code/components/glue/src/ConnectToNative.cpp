--- conflicted
+++ resolved
@@ -1,1644 +1,1640 @@
-/*
- * This file is part of the CitizenFX project - http://citizen.re/
- *
- * See LICENSE and MENTIONS in the root of the source tree for information
- * regarding licensing.
- */
-
-#include "StdInc.h"
-
-#include <CfxLocale.h>
-#include <CefOverlay.h>
-#include <NetLibrary.h>
-#include <strsafe.h>
-#include <GlobalEvents.h>
-
-#include <nutsnbolts.h>
-#include <ConsoleHost.h>
-#include <CoreConsole.h>
-#include <ICoreGameInit.h>
-#include <GameInit.h>
-#include <ScriptEngine.h>
-#include <ResourceManager.h>
-#include <ResourceEventComponent.h>
-//New libs needed for saveSettings
-#include <fstream>
-#include <sstream>
-#include "KnownFolders.h"
-#include <ShlObj.h>
-#include <Shellapi.h>
-#include <HttpClient.h>
-#include <InputHook.h>
-#include <RelativeDevice.h>
-#include <VFSManager.h>
-
-#include <json.hpp>
-
-#include <CfxState.h>
-#include <HostSharedData.h>
-
-#include <skyr/url.hpp>
-
-#include <se/Security.h>
-
-#include <rapidjson/document.h>
-#include <rapidjson/writer.h>
-
-#include <LauncherIPC.h>
-
-#include <CrossBuildRuntime.h>
-
-#include <SteamComponentAPI.h>
-
-#include <MinMode.h>
-
-#include "GameInit.h"
-#include "CnlEndpoint.h"
-
-#ifdef GTA_FIVE
-#include <ArchetypesCollector.h>
-#endif
-
-inline auto& GetEarlyGameFrame()
-{
-	auto& earlyGameFrame =
-#if defined(HAS_EARLY_GAME_FRAME)
-	OnEarlyGameFrame
-#else
-	OnGameFrame
-#endif
-	;
-
-	return earlyGameFrame;
-}
-
-std::string g_lastConn;
-static std::string g_connectNonce;
-
-extern bool XBR_InterceptCardResponse(const nlohmann::json& j);
-extern bool XBR_InterceptCancelDefer();
-
-static LONG WINAPI TerminateInstantly(LPEXCEPTION_POINTERS pointers)
-{
-	if (pointers->ExceptionRecord->ExceptionCode == STATUS_BREAKPOINT)
-	{
-		TerminateProcess(GetCurrentProcess(), 0xDEADCAFE);
-	}
-
-	return EXCEPTION_CONTINUE_SEARCH;
-}
-
-static void SaveBuildNumber(uint32_t build)
-{
-	std::wstring fpath = MakeRelativeCitPath(L"CitizenFX.ini");
-
-	if (GetFileAttributes(fpath.c_str()) != INVALID_FILE_ATTRIBUTES)
-	{
-		WritePrivateProfileString(L"Game", L"SavedBuildNumber", fmt::sprintf(L"%d", build).c_str(), fpath.c_str());
-	}
-}
-
-static void SavePoolSizesIncreaseRequest(const std::wstring& setting)
-{
-	std::wstring fpath = MakeRelativeCitPath(L"CitizenFX.ini");
-
-	if (GetFileAttributes(fpath.c_str()) != INVALID_FILE_ATTRIBUTES)
-	{
-		WritePrivateProfileString(L"Game", L"PoolSizesIncrease", setting.c_str(), fpath.c_str());
-	}
-}
-
-void RestartGameToOtherBuild(int build, int pureLevel, std::wstring poolSizesIncreaseSetting)
-{
-#if defined(GTA_FIVE) || defined(IS_RDR3)
-	SECURITY_ATTRIBUTES securityAttributes = { 0 };
-	securityAttributes.bInheritHandle = TRUE;
-
-	HANDLE switchEvent = CreateEventW(&securityAttributes, TRUE, FALSE, NULL);
-
-	static HostSharedData<CfxState> hostData("CfxInitState");
-
-	auto cli = fmt::sprintf(L"\"%s\" %s %s %s -switchcl:%d \"%s://connect/%s\"",
-	hostData->gameExePath,
-	build == 1604 ? L"" : fmt::sprintf(L"-b%d", build),
-	IsCL2() ? L"-cl2" : L"",
-	pureLevel == 0 ? L"" : fmt::sprintf(L"-pure_%d", pureLevel),
-	(uintptr_t)switchEvent,
-	hostData->GetLinkProtocol(),
-	ToWide(g_lastConn));
-
-	uint32_t defaultBuild =
-#ifdef GTA_FIVE
-	1604
-#elif defined(IS_RDR3)
-	1311
-#else
-	0
-#endif
-	;
-
-	// we won't launch the default build if we don't do this
-	if (build == defaultBuild)
-	{
-		SaveBuildNumber(defaultBuild);
-	}
-
-<<<<<<< HEAD
-	trace("Switching from build %d to build %d...\n", xbr::GetRequestedGameBuild(), build);
-=======
-	SavePoolSizesIncreaseRequest(poolSizesIncreaseSetting);
-
-	trace("Switching from build %d to build %d...\n", xbr::GetGameBuild(), build);
->>>>>>> 9c623375
-
-	SIZE_T size = 0;
-	InitializeProcThreadAttributeList(NULL, 1, 0, &size);
-
-	std::vector<uint8_t> attListData(size);
-	auto attList = (LPPROC_THREAD_ATTRIBUTE_LIST)attListData.data();
-
-	assert(attList);
-
-	InitializeProcThreadAttributeList(attList, 1, 0, &size);
-	UpdateProcThreadAttribute(attList, 0, PROC_THREAD_ATTRIBUTE_HANDLE_LIST, &switchEvent, sizeof(HANDLE), NULL, NULL);
-
-	STARTUPINFOEXW si = { 0 };
-	si.StartupInfo.cb = sizeof(si);
-	si.lpAttributeList = attList;
-
-	PROCESS_INFORMATION pi;
-
-	if (!CreateProcessW(NULL, const_cast<wchar_t*>(cli.c_str()), NULL, NULL, TRUE, CREATE_BREAKAWAY_FROM_JOB | EXTENDED_STARTUPINFO_PRESENT, NULL, NULL, &si.StartupInfo, &pi))
-	{
-		trace("failed to exit: %d\n", GetLastError());
-	}
-	else
-	{
-		// to silence VS analyzers
-		CloseHandle(pi.hProcess);
-		CloseHandle(pi.hThread);
-	}
-
-	ExitProcess(0x69);
-#endif
-}
-
-extern void InitializeBuildSwitch(int build, int pureLevel, std::wstring poolSizesIncreaseSetting);
-
-void saveSettings(const wchar_t *json) {
-	PWSTR appDataPath;
-	if (SUCCEEDED(SHGetKnownFolderPath(FOLDERID_RoamingAppData, 0, nullptr, &appDataPath))) {
-		// create the directory if not existent
-		std::wstring cfxPath = std::wstring(appDataPath) + L"\\CitizenFX";
-		CreateDirectory(cfxPath.c_str(), nullptr);
-		// open and read the profile file
-		std::wstring settingsPath = cfxPath + L"\\settings.json";
-		std::ofstream settingsFile(settingsPath);
-		//trace(va("Saving settings data %s\n", json));
-		settingsFile << ToNarrow(json);
-		settingsFile.close();
-		CoTaskMemFree(appDataPath);
-	}
-}
-
-void loadSettings() {
-	PWSTR appDataPath;
-	if (SUCCEEDED(SHGetKnownFolderPath(FOLDERID_RoamingAppData, 0, nullptr, &appDataPath))) {
-		// create the directory if not existent
-		std::wstring cfxPath = std::wstring(appDataPath) + L"\\CitizenFX";
-		CreateDirectory(cfxPath.c_str(), nullptr);
-
-		// open and read the profile file
-		std::wstring settingsPath = cfxPath + L"\\settings.json";
-		if (FILE* profileFile = _wfopen(settingsPath.c_str(), L"rb"))
-		{
-			std::ifstream settingsFile(settingsPath);
-
-			std::stringstream settingsStream;
-			settingsStream << settingsFile.rdbuf();
-			settingsFile.close();
-
-			//trace(va("Loaded JSON settings %s\n", json.c_str()));
-			nui::PostFrameMessage("mpMenu", fmt::sprintf(R"({ "type": "loadedSettings", "json": %s })", settingsStream.str()));
-		}
-		
-		CoTaskMemFree(appDataPath);
-	}
-}
-
-inline ISteamComponent* GetSteam()
-{
-	auto steamComponent = Instance<ISteamComponent>::Get();
-
-	// if Steam isn't running, return an error
-	if (!steamComponent->IsSteamRunning())
-	{
-		steamComponent->Initialize();
-
-		if (!steamComponent->IsSteamRunning())
-		{
-			return nullptr;
-		}
-	}
-
-	return steamComponent;
-}
-
-NetLibrary* netLibrary;
-static bool g_connected;
-
-static void UpdatePendingAuthPayload();
-
-static void SetNickname(const std::string& name)
-{
-	if (!netLibrary)
-	{
-		NetLibrary::OnNetLibraryCreate.Connect([name](NetLibrary*)
-		{
-			SetNickname(name);
-		}, INT32_MAX);
-
-		return;
-	}
-
-	const char* text = netLibrary->GetPlayerName();
-
-	if (text != name && !name.empty())
-	{
-		trace("Loaded nickname: %s\n", name);
-		netLibrary->SetPlayerName(name.c_str());
-	}
-
-	UpdatePendingAuthPayload();
-}
-
-static void ConnectTo(const std::string& hostnameStr, bool fromUI = false, const std::string& connectParams = "")
-{
-	auto connectParamsReal = connectParams;
-	static bool switched;
-
-	if (wcsstr(GetCommandLineW(), L"-switchcl") && !switched)
-	{
-		connectParamsReal = "switchcl=true&" + connectParamsReal;
-		switched = true;
-	}
-
-	if (!fromUI && !launch::IsSDKGuest())
-	{
-		if (nui::HasMainUI())
-		{
-			auto j = nlohmann::json::object({
-				{ "type", "connectTo" },
-				{ "hostnameStr", hostnameStr },
-				{ "connectParams", connectParamsReal }
-			});
-			nui::PostFrameMessage("mpMenu", j.dump(-1, ' ', false, nlohmann::detail::error_handler_t::replace));
-
-			return;
-		}
-	}
-
-	if (g_connected)
-	{
-		trace("Ignoring ConnectTo because we're already connecting/connected.\n");
-		return;
-	}
-
-	g_connected = true;
-
-	nui::PostFrameMessage("mpMenu", R"({ "type": "connecting" })");
-
-	g_lastConn = hostnameStr;
-
-	if (!hostnameStr.empty() && hostnameStr[0] == '-')
-	{
-		netLibrary->ConnectToServer("cfx.re/join/" + hostnameStr.substr(1));
-	}
-	else
-	{
-		netLibrary->ConnectToServer(hostnameStr);
-	}
-}
-
-static std::string g_pendingAuthPayload;
-
-static void HandleAuthPayload(const std::string& payloadStr)
-{
-	if (nui::HasMainUI())
-	{
-		auto payloadJson = nlohmann::json(payloadStr).dump(-1, ' ', false, nlohmann::detail::error_handler_t::replace);
-
-		nui::PostFrameMessage("mpMenu", fmt::sprintf(R"({ "type": "authPayload", "data": %s })", payloadJson));
-	}
-	else
-	{
-		g_pendingAuthPayload = payloadStr;
-	}
-}
-
-#include <LegitimacyAPI.h>
-
-static std::string g_discourseClientId;
-static std::string g_discourseUserToken;
-
-static std::string g_cardConnectionToken;
-
-struct ServerLink
-{
-	std::string rawIcon;
-	std::string hostname;
-	std::string url;
-	nlohmann::json vars;
-};
-
-#include <wrl.h>
-#include <psapi.h>
-#include <propsys.h>
-#include <propkey.h>
-#include <propvarutil.h>
-#include <botan/base64.h>
-
-namespace WRL = Microsoft::WRL;
-
-static WRL::ComPtr<IShellLink> MakeShellLink(const ServerLink& link)
-{
-	WRL::ComPtr<IShellLink> psl;
-	HRESULT hr = CoCreateInstance(CLSID_ShellLink, NULL, CLSCTX_INPROC_SERVER, IID_PPV_ARGS(&psl));
-
-	if (SUCCEEDED(hr))
-	{
-		std::wstring buildArgument;
-		try
-		{
-			if (link.vars.is_object())
-			{
-				if (auto it = link.vars.find("sv_enforceGameBuild"); it != link.vars.end())
-				{
-					buildArgument = fmt::sprintf(L"-b%d ", atoi(it.value().get<std::string>().c_str()));
-				}
-			}
-		}
-		catch (...)
-		{
-		}
-
-		static HostSharedData<CfxState> hostData("CfxInitState");
-
-		wchar_t imageFileName[1024];
-
-		auto hProcess = OpenProcess(PROCESS_QUERY_LIMITED_INFORMATION, FALSE, hostData->GetInitialPid());
-		GetModuleFileNameEx(hProcess, NULL, imageFileName, std::size(imageFileName));
-
-		psl->SetPath(imageFileName);
-		psl->SetArguments(fmt::sprintf(L"%s%s://connect/%s", buildArgument, hostData->GetLinkProtocol(), ToWide(link.url)).c_str());
-
-		WRL::ComPtr<IPropertyStore> pps;
-		psl.As(&pps);
-
-		PROPVARIANT propvar;
-		hr = InitPropVariantFromString(ToWide(link.hostname).c_str(), &propvar);
-		hr = pps->SetValue(PKEY_Title, propvar);
-		hr = pps->Commit();
-		PropVariantClear(&propvar);
-
-		psl->SetIconLocation(imageFileName, -201);
-
-		if (!link.rawIcon.empty())
-		{
-			auto iconPath = MakeRelativeCitPath(fmt::sprintf(L"data/cache/servers/%08x.ico", HashString(link.rawIcon.c_str())));
-			
-			FILE* f = _wfopen(iconPath.c_str(), L"wb");
-
-			if (f)
-			{
-				auto data = Botan::base64_decode(link.rawIcon.substr(strlen("data:image/png;base64,")));
-
-				uint8_t iconHeader[] = {
-					0x00, 0x00, 0x01, 0x00, 0x01, 0x00, 0x10, 0x10, 0x00, 0x00, 0x00, 0x00, 0x00, 0x00, 0xff, 0xff,
-					0xff, 0xff, 0x16, 0x00, 0x00, 0x00
-				};
-
-				*(uint32_t*)&iconHeader[14] = data.size();
-
-				fwrite(iconHeader, 1, sizeof(iconHeader), f);
-
-				fwrite(data.data(), 1, data.size(), f);
-				fclose(f);
-
-				psl->SetIconLocation(iconPath.c_str(), 0);
-			}
-		}
-	}
-
-	return psl;
-}
-
-static void SetShellIcon(const std::string& rawIcon)
-{
-	WRL::ComPtr<ITaskbarList3> tbl;
-	if (FAILED(CoCreateInstance(CLSID_TaskbarList,
-		NULL, CLSCTX_INPROC_SERVER, IID_PPV_ARGS(&tbl))))
-	{
-		return;
-	}
-
-	auto gameWindow = CoreGetGameWindow();
-
-	if (!rawIcon.empty())
-	{
-		try
-		{
-			auto data = Botan::base64_decode(rawIcon);
-			HICON hIcon = CreateIconFromResourceEx(data.data(), data.size(), TRUE, 0x30000, 16, 16, LR_DEFAULTCOLOR);
-			tbl->SetOverlayIcon(gameWindow, hIcon, L"Server");
-			DeleteObject(hIcon);
-		}
-		catch (...)
-		{
-		}
-	}
-	else
-	{
-		tbl->SetOverlayIcon(gameWindow, nullptr, nullptr);
-	}
-}
-
-static void UpdateJumpList(const std::vector<ServerLink>& links)
-{
-	PWSTR aumid;
-	GetCurrentProcessExplicitAppUserModelID(&aumid);
-
-	WRL::ComPtr<ICustomDestinationList> pcdl;
-	HRESULT hr = CoCreateInstance(CLSID_DestinationList, NULL, CLSCTX_INPROC_SERVER, IID_PPV_ARGS(&pcdl));
-
-	if (FAILED(hr))
-	{
-		CoTaskMemFree(aumid);
-		return;
-	}
-
-	pcdl->SetAppID(aumid);
-	CoTaskMemFree(aumid);
-
-	UINT cMinSlots;
-	WRL::ComPtr<IObjectArray> poaRemoved;
-
-	hr = pcdl->BeginList(&cMinSlots, IID_PPV_ARGS(&poaRemoved));
-
-	if (FAILED(hr))
-	{
-		return;
-	}
-
-	{
-		WRL::ComPtr<IObjectCollection> poc;
-		hr = CoCreateInstance(CLSID_EnumerableObjectCollection, NULL, CLSCTX_INPROC, IID_PPV_ARGS(&poc));
-
-		if (FAILED(hr))
-		{
-			return;
-		}
-
-		for (int i = 0; i < std::min(links.size(), size_t(cMinSlots)); i++)
-		{
-			auto shellLink = MakeShellLink(links[i]);
-
-			poc->AddObject(shellLink.Get());
-		}
-
-		pcdl->AppendCategory(L"History", poc.Get());
-	}
-
-	pcdl->CommitList();
-}
-
-void DLL_IMPORT UiDone();
-
-static void UpdatePendingAuthPayload()
-{
-	if (!g_pendingAuthPayload.empty())
-	{
-		auto pendingAuthPayload = g_pendingAuthPayload;
-		g_pendingAuthPayload = "";
-
-		HandleAuthPayload(pendingAuthPayload);
-	}
-}
-
-static void DisconnectCmd()
-{
-	if (netLibrary->GetConnectionState() != 0)
-	{
-		OnKillNetwork("Disconnected.");
-		OnMsgConfirm();
-	}
-}
-
-extern void MarkNuiLoaded();
-
-static InitFunction initFunction([] ()
-{
-	static std::function<void()> g_onYesCallback;
-	static std::function<void()> backfillDoneEvent;
-	static bool mpMenuExpectsBackfill;
-	static bool disconnect;
-
-	static ipc::Endpoint ep("launcherTalk", false);
-
-	OnCriticalGameFrame.Connect([]()
-	{
-		ep.RunFrame();
-	});
-
-	OnGameFrame.Connect([]()
-	{
-		if (disconnect)
-		{
-			DisconnectCmd();
-			disconnect = false;
-		}
-
-		ep.RunFrame();
-	});
-
-	Instance<ICoreGameInit>::Get()->OnGameRequestLoad.Connect([]()
-	{
-		ep.Call("loading");
-	});
-
-	InputHook::DeprecatedOnWndProc.Connect([](HWND hWnd, UINT msg, WPARAM wParam, LPARAM lParam, bool& pass, LRESULT& lresult)
-	{
-		// we don't want the game to be informed about the system entering a low-power state
-		if (msg == WM_POWERBROADCAST)
-		{
-			// if the system is resumed, we do want to try to manually disconnect
-			if (wParam == PBT_APMRESUMEAUTOMATIC || wParam == PBT_APMRESUMESUSPEND)
-			{
-				disconnect = true;
-			}
-
-			pass = false;
-			lresult = true;
-		}
-	});
-
-	NetLibrary::OnNetLibraryCreate.Connect([] (NetLibrary* lib)
-	{
-		netLibrary = lib;
-
-		netLibrary->OnInfoBlobReceived.Connect([](std::string_view sv, const std::function<void()>& cb)
-		{
-			if (!nui::HasFrame("mpMenu") || !mpMenuExpectsBackfill)
-			{
-				cb();
-				return;
-			}
-
-			try
-			{
-				auto info = nlohmann::json::parse(sv);
-				std::string iconUri = "";
-				std::string svLicenseKeyToken = "";
-
-				if (auto it = info.find("icon"); it != info.end())
-				{
-					auto iconStr = it.value().get<std::string>();
-					iconUri = "data:image/png;base64," + iconStr;
-
-					SetShellIcon(iconStr);
-				}
-
-				if (auto it = info.find("vars"); it != info.end())
-				{
-					if (auto it2 = it.value().find("sv_licenseKeyToken"); it2 != it.value().end())
-					{
-						svLicenseKeyToken = it2.value().get<std::string>();
-					}
-				}
-
-				auto outInfo = nlohmann::json::object({ { "icon", iconUri }, { "token", svLicenseKeyToken }, { "vars", info["vars"] } });
-				auto outData = nlohmann::json::object({ { "nonce", g_connectNonce }, { "server", outInfo } }).dump();
-
-				nui::PostFrameMessage("mpMenu", fmt::sprintf(R"({ "type": "backfillServerInfo", "data": %s })", outData));
-				backfillDoneEvent = cb;
-			}
-			catch (...)
-			{
-				cb();
-			}
-		});
-
-		netLibrary->OnConnectOKReceived.Connect([](NetAddress)
-		{
-			auto peerAddress = netLibrary->GetCurrentPeer().ToString();
-
-			nui::PostRootMessage(fmt::sprintf(R"({ "type": "setServerAddress", "data": "%s" })", peerAddress));
-		});
-
-		netLibrary->OnRequestBuildSwitch.Connect([](int build, int pureLevel, std::wstring poolSizesIncreaseSetting)
-		{
-			InitializeBuildSwitch(build, pureLevel, std::move(poolSizesIncreaseSetting));
-			g_connected = false;
-		});
-
-		netLibrary->OnConnectionErrorRichEvent.Connect([] (const std::string& errorOrig, const std::string& metaData)
-		{
-			std::string error = errorOrig;
-
-			if ((strstr(error.c_str(), "steam") || strstr(error.c_str(), "Steam")) && !strstr(error.c_str(), ".ms/verify"))
-			{
-				if (auto steam = GetSteam())
-				{
-					if (steam->IsSteamRunning())
-					{
-						if (IClientEngine* steamClient = steam->GetPrivateClient())
-						{
-							InterfaceMapper steamUser(steamClient->GetIClientUser(steam->GetHSteamUser(), steam->GetHSteamPipe(), "CLIENTUSER_INTERFACE_VERSION001"));
-
-							if (steamUser.IsValid())
-							{
-								uint64_t steamID = 0;
-								steamUser.Invoke<void>("GetSteamID", &steamID);
-
-								if ((steamID & 0xFFFFFFFF00000000) != 0)
-								{
-									error += "\nThis is a Steam authentication failure, but you are running Steam and it is signed in. The server owner can find more information in their server console.";
-								}
-							}
-						}
-					}
-				}
-			}
-
-			console::Printf("no_console", "OnConnectionError: %s\n", error);
-
-			g_connected = false;
-
-			rapidjson::Document document;
-			document.SetString(error.c_str(), document.GetAllocator());
-
-			rapidjson::StringBuffer sbuffer;
-			rapidjson::Writer<rapidjson::StringBuffer> writer(sbuffer);
-
-			document.Accept(writer);
-
-			nui::PostFrameMessage("mpMenu", fmt::sprintf(R"({ "type": "connectFailed", "message": %s, "extra": %s })", sbuffer.GetString(), metaData));
-
-			ep.Call("connectionError", error);
-		});
-
-		netLibrary->OnConnectionProgress.Connect([] (const std::string& message, int progress, int totalProgress, bool cancelable)
-		{
-			console::Printf("no_console", "OnConnectionProgress: %s\n", message);
-
-			rapidjson::Document document;
-			document.SetObject();
-			document.AddMember("message", rapidjson::Value(message.c_str(), message.size(), document.GetAllocator()), document.GetAllocator());
-			document.AddMember("count", progress, document.GetAllocator());
-			document.AddMember("total", totalProgress, document.GetAllocator());
-			document.AddMember("cancelable", cancelable, document.GetAllocator());
-
-			rapidjson::StringBuffer sbuffer;
-			rapidjson::Writer<rapidjson::StringBuffer> writer(sbuffer);
-
-			document.Accept(writer);
-
-			if (nui::HasMainUI())
-			{
-				nui::PostFrameMessage("mpMenu", fmt::sprintf(R"({ "type": "connectStatus", "data": %s })", sbuffer.GetString()));
-			}
-
-			ep.Call("connectionProgress", message, progress, totalProgress);
-		});
-
-		netLibrary->OnConnectionCardPresent.Connect([](const std::string& card, const std::string& token)
-		{
-			g_cardConnectionToken = token;
-
-			rapidjson::Document document;
-			document.SetObject();
-			document.AddMember("card", rapidjson::Value(card.c_str(), card.size(), document.GetAllocator()), document.GetAllocator());
-
-			rapidjson::StringBuffer sbuffer;
-			rapidjson::Writer<rapidjson::StringBuffer> writer(sbuffer);
-
-			document.Accept(writer);
-
-			if (nui::HasMainUI())
-			{
-				nui::PostFrameMessage("mpMenu", fmt::sprintf(R"({ "type": "connectCard", "data": %s })", sbuffer.GetString()));
-			}
-
-			ep.Call("connectionError", std::string("Cards don't exist here yet!"));
-		});
-
-		netLibrary->OnStateChanged.Connect([](NetLibrary::ConnectionState currentState, NetLibrary::ConnectionState previousState)
-		{
-			ep.Call("connectionStateChanged", (int)currentState, (int)previousState);
-		});
-
-		static std::function<void()> finishConnectCb;
-		static bool gameUnloaded;
-
-		netLibrary->OnInterceptConnection.Connect([](const std::string& url, const std::function<void()>& cb)
-		{
-			if (Instance<ICoreGameInit>::Get()->GetGameLoaded() || Instance<ICoreGameInit>::Get()->HasVariable("killedGameEarly"))
-			{
-				if (!gameUnloaded)
-				{
-					netLibrary->OnConnectionProgress("Waiting for game to shut down...", 0, 100, true);
-
-					finishConnectCb = cb;
-
-					return false;
-				}
-			}
-			else
-			{
-				gameUnloaded = false;
-				ep.Call("unloading");
-			}
-
-			return true;
-		});
-
-		Instance<ICoreGameInit>::Get()->OnGameFinalizeLoad.Connect([]()
-		{
-			gameUnloaded = false;
-			ep.Call("unloading");
-		});
-
-		Instance<ICoreGameInit>::Get()->OnShutdownSession.Connect([]()
-		{
-			if (finishConnectCb && g_connected)
-			{
-				auto cb = std::move(finishConnectCb);
-				cb();
-			}
-			else
-			{
-				gameUnloaded = true;
-				ep.Call("unloaded");
-			}
-		}, 5000);
-
-		lib->AddReliableHandler("msgPaymentRequest", [](const char* buf, size_t len)
-		{
-			try
-			{
-				auto json = nlohmann::json::parse(std::string(buf, len));
-
-				se::ScopedPrincipal scope(se::Principal{ "system.console" });
-				console::GetDefaultContext()->GetVariableManager()->FindEntryRaw("warningMessageResult")->SetValue("0");
-				console::GetDefaultContext()->ExecuteSingleCommandDirect(ProgramArguments{ "warningmessage", "PURCHASE REQUEST", fmt::sprintf("The server is requesting a purchase of %s for %s.", json.value("sku_name", ""), json.value("sku_price", "")), "Do you want to purchase this item?", "20" });
-
-				g_onYesCallback = [json]()
-				{
-					std::map<std::string, std::string> postMap;
-					postMap["data"] = json.value<std::string>("data", "");
-					postMap["sig"] = json.value<std::string>("sig", "");
-					postMap["clientId"] = g_discourseClientId;
-					postMap["userToken"] = g_discourseUserToken;
-
-					Instance<HttpClient>::Get()->DoPostRequest("https://keymaster.fivem.net/api/paymentAssign", postMap, [](bool success, const char* data, size_t length)
-					{
-						if (success)
-						{
-							auto res = nlohmann::json::parse(std::string(data, length));
-							auto url = res.value("url", "");
-
-							if (!url.empty())
-							{
-								if (url.find("http://") == 0 || url.find("https://") == 0)
-								{
-									ShellExecute(nullptr, L"open", ToWide(url).c_str(), nullptr, nullptr, SW_SHOWNORMAL);
-								}
-							}
-						}
-					});
-				};
-			}
-			catch (const std::exception& e)
-			{
-
-			}
-		}, true);
-	});
-
-	OnMainGameFrame.Connect([]()
-	{
-		if (g_onYesCallback)
-		{
-			int result = atoi(console::GetDefaultContext()->GetVariableManager()->FindEntryRaw("warningMessageResult")->GetValue().c_str());
-
-			if (result != 0)
-			{
-				if (result == 4)
-				{
-					g_onYesCallback();
-				}
-
-				g_onYesCallback = {};
-			}
-		}
-	});
-
-	OnKillNetwork.Connect([](const char*)
-	{
-		g_connected = false;
-
-		SetShellIcon("");
-	});
-
-	if (launch::IsSDKGuest())
-	{
-		std::string sdkRootPath = getenv("CitizenFX_SDK_rootPath");
-
-		if (sdkRootPath.empty() || sdkRootPath == "built-in")
-		{
-			vfs::Mount(new vfs::RelativeDevice(ToNarrow(MakeRelativeCitPath(L"citizen/sdk/sdk-root/"))), "sdk-root:/");
-		}
-		else
-		{
-			vfs::Mount(new vfs::RelativeDevice(sdkRootPath + "/"), "sdk-root:/");
-		}
-
-		fx::ScriptEngine::RegisterNativeHandler("SEND_SDK_MESSAGE", [](fx::ScriptContext& context)
-		{
-			ep.Call("sdk:message", std::string(context.GetArgument<const char*>(0)));
-		});
-
-		fx::ScriptEngine::RegisterNativeHandler("SEND_SDK_MESSAGE_TO_BACKEND", [](fx::ScriptContext& context)
-		{
-			ep.Call("sdk:backendMessage", std::string(context.GetArgument<const char*>(0)));
-		});
-
-		console::CoreAddPrintListener([](ConsoleChannel channel, const char* msg)
-		{
-			ep.Call("sdk:consoleMessage", channel, std::string(msg));
-		});
-
-		ep.Bind("sdk:clientEvent", [](const std::string& eventName, const std::string& payload)
-		{
-			fwRefContainer<fx::ResourceManager> resman = Instance<fx::ResourceManager>::Get();
-			fwRefContainer<fx::ResourceEventManagerComponent> resevman = resman->GetComponent<fx::ResourceEventManagerComponent>();
-
-			resevman->QueueEvent2(eventName, {}, payload);
-		});
-
-#ifdef GTA_FIVE
-		OnRefreshArchetypesCollectionDone.Connect([]()
-		{
-			ep.Call("sdk:refreshArchetypesCollectionDone");
-		});
-
-		ep.Bind("sdk:refreshArchetypesCollection", []()
-		{
-			OnRefreshArchetypesCollection();
-		});
-#endif
-	}
-
-	static ConsoleCommand connectCommand("connect", [](const std::string& server)
-	{
-		ConnectTo(server);
-	});
-
-	ep.Bind("connectTo", [](const std::string& url)
-	{
-		ConnectTo(url);
-	});
-
-	ep.Bind("charInput", [](uint32_t ch)
-	{
-		bool p = true;
-		LRESULT r;
-
-		InputHook::DeprecatedOnWndProc(NULL, WM_CHAR, ch, 0, p, r);
-	});
-
-	ep.Bind("imeCommitText", [](const std::string& u8str, int rS, int rE, int p)
-	{
-		auto b = nui::GetFocusBrowser();
-
-		if (b)
-		{
-			b->GetHost()->ImeCommitText(ToWide(u8str), CefRange(rS, rE), p);
-		}
-	});
-
-	ep.Bind("imeSetComposition", [](const std::string& u8str, const std::vector<std::string>& underlines, int rS, int rE, int cS, int cE)
-	{
-		auto b = nui::GetFocusBrowser();
-
-		if (b)
-		{
-			std::vector<CefCompositionUnderline> uls;
-
-			for (auto& ul : underlines)
-			{
-				uls.push_back(*reinterpret_cast<const CefCompositionUnderline*>(ul.c_str()));
-			}
-
-			b->GetHost()->ImeSetComposition(ToWide(u8str), uls, CefRange(rS, rE), CefRange(cS, cE));
-		}
-	});
-
-	ep.Bind("imeCancelComposition", []()
-	{
-		auto b = nui::GetFocusBrowser();
-
-		if (b)
-		{
-			b->GetHost()->ImeCancelComposition();
-		}
-	});
-
-	ep.Bind("resizeWindow", [](int w, int h)
-	{
-		auto wnd = CoreGetGameWindow();
-
-		SetWindowPos(wnd, NULL, 0, 0, w, h, SWP_NOZORDER | SWP_FRAMECHANGED | SWP_ASYNCWINDOWPOS);
-	});
-
-	ep.Bind("sdk:invokeNative", [](const std::string& nativeType, const std::string& argumentData)
-	{
-		if (nativeType == "sendCommand")
-		{
-			se::ScopedPrincipal ps{ se::Principal{"system.console"} };
-			console::GetDefaultContext()->ExecuteSingleCommand(argumentData);
-		}
-	});
-
-	ep.Bind("disconnect", []()
-	{
-		if (netLibrary->GetConnectionState() != 0)
-		{
-			fwRefContainer<fx::ResourceManager> resman = Instance<fx::ResourceManager>::Get();
-			fwRefContainer<fx::ResourceEventManagerComponent> resevman = resman->GetComponent<fx::ResourceEventManagerComponent>();
-
-			resevman->TriggerEvent2("disconnecting", {});
-
-			OnKillNetwork("Disconnected.");
-			OnMsgConfirm();
-		}
-	});
-
-	static ConsoleCommand disconnectCommand("disconnect", []()
-	{
-		DisconnectCmd();
-	});
-
-	static std::string curChannel;
-
-	wchar_t resultPath[1024];
-
-	static std::wstring fpath = MakeRelativeCitPath(L"CitizenFX.ini");
-	GetPrivateProfileString(L"Game", L"UpdateChannel", L"production", resultPath, std::size(resultPath), fpath.c_str());
-
-	curChannel = ToNarrow(resultPath);
-
-	static ConVar<bool> uiPremium("ui_premium", ConVar_None, false);
-
-	// ConVar_ScriptRestricted because update channel is often misused as a marker for other things
-	static ConVar<std::string> uiUpdateChannel("ui_updateChannel", ConVar_ScriptRestricted, curChannel,
-	[](internal::ConsoleVariableEntry<std::string>* convar)
-	{
-		if (convar->GetValue() != curChannel)
-		{
-			curChannel = convar->GetValue();
-
-			WritePrivateProfileString(L"Game", L"UpdateChannel", ToWide(curChannel).c_str(), fpath.c_str());
-
-			rapidjson::Document document;
-			document.SetString("Restart the game to apply the update channel change.", document.GetAllocator());
-
-			rapidjson::StringBuffer sbuffer;
-			rapidjson::Writer<rapidjson::StringBuffer> writer(sbuffer);
-
-			document.Accept(writer);
-
-			nui::PostFrameMessage("mpMenu", fmt::sprintf(R"({ "type": "setWarningMessage", "message": %s })", sbuffer.GetString()));
-		}
-	});
-	
-	ConHost::OnInvokeNative.Connect([](const char* type, const char* arg)
-	{
-		if (!_stricmp(type, "connectTo"))
-		{
-			ConnectTo(arg);
-		}
-	});
-
-	nui::OnInvokeNative.Connect([](const wchar_t* type, const wchar_t* arg)
-	{
-		static std::string lastHostName;
-
-		if (!_wcsicmp(type, L"getFavorites"))
-		{
-			UpdatePendingAuthPayload();
-		}
-		else if (!_wcsicmp(type, L"backfillEnable"))
-		{
-			mpMenuExpectsBackfill = true;
-		}
-		else if (!_wcsicmp(type, L"backfillDone"))
-		{
-			auto ev = std::move(backfillDoneEvent);
-
-			if (ev)
-			{
-				ev();
-			}
-		}
-		else if (!_wcsicmp(type, L"getMinModeInfo"))
-		{
-			static bool done = ([]
-			{
-#ifdef GTA_FIVE
-				std::thread([]
-				{
-					UiDone();
-
-					auto hWnd = CoreGetGameWindow();
-					ShowWindow(hWnd, SW_SHOW);
-
-					// game code locks it
-					LockSetForegroundWindow(LSFW_UNLOCK);
-					SetForegroundWindow(hWnd);
-				})
-				.detach();
-#endif
-
-				MarkNuiLoaded();
-
-				return true;
-			})();
-
-			auto manifest = CoreGetMinModeManifest();
-
-			nui::PostFrameMessage("mpMenu", fmt::sprintf(R"({ "type": "setMinModeInfo", "enabled": %s, "data": %s })", manifest->IsEnabled() ? "true" : "false", manifest->GetRaw()));
-
-			static bool initSwitched;
-
-			if (wcsstr(GetCommandLineW(), L"-switchcl") && !initSwitched)
-			{
-				nui::PostFrameMessage("mpMenu", fmt::sprintf(R"({ "type": "setSwitchCl", "enabled": %s })", true));
-				initSwitched = true;
-			}
-		}
-		else if (!_wcsicmp(type, L"reconnect"))
-		{
-			ConnectTo(lastHostName, true);
-		}
-		else if (!_wcsicmp(type, L"connectTo"))
-		{
-			std::string hostName = ToNarrow(arg);
-
-			try
-			{
-				auto j = nlohmann::json::parse(hostName);
-				hostName = j[0].get<std::string>();
-
-				if (j.size() >= 2)
-				{
-					g_connectNonce = j[1].get<std::string>();
-				}
-			}
-			catch (...)
-			{
-			}
-
-			lastHostName = hostName;
-			ConnectTo(hostName, true);
-		}
-		else if (!_wcsicmp(type, L"cancelDefer"))
-		{
-			if (!XBR_InterceptCancelDefer())
-			{
-				netLibrary->CancelDeferredConnection();
-			}
-			netLibrary->Disconnect();
-
-			g_connected = false;
-		}
-		else if (_wcsicmp(type, L"executeCommand") == 0)
-		{
-			if (!nui::HasMainUI())
-			{
-				return;
-			}
-
-			se::ScopedPrincipal principal{
-				se::Principal{
-				"system.console" }
-			};
-			console::GetDefaultContext()->ExecuteSingleCommand(ToNarrow(arg));
-		}
-		else if (!_wcsicmp(type, L"changeName"))
-		{
-			std::string newusername = ToNarrow(arg);
-			if (!newusername.empty()) {
-				if (newusername.c_str() != netLibrary->GetPlayerName()) {
-					netLibrary->SetPlayerName(newusername.c_str());
-					trace(va("Changed player name to %s\n", newusername.c_str()));
-					nui::PostFrameMessage("mpMenu", fmt::sprintf(R"({ "type": "setSettingsNick", "nickname": "%s" })", newusername));
-				}
-			}
-		}
-		else if (!_wcsicmp(type, L"setLocale"))
-		{
-			if (nui::HasMainUI())
-			{
-				CoreGetLocalization()->SetLocale(ToNarrow(arg));
-			}
-		}
-		else if (!_wcsicmp(type, L"loadSettings"))
-		{
-			loadSettings();
-			trace("Settings loaded!\n");
-		}
-		else if (!_wcsicmp(type, L"saveSettings"))
-		{
-			saveSettings(arg);
-			trace("Settings saved!\n");
-		}
-		else if (!_wcsicmp(type, L"loadWarning"))
-		{
-			std::string warningMessage;
-
-			if (Instance<ICoreGameInit>::Get()->GetData("warningMessage", &warningMessage))
-			{
-				if (!warningMessage.empty())
-				{
-					rapidjson::Document document;
-					document.SetString(warningMessage.c_str(), document.GetAllocator());
-
-					rapidjson::StringBuffer sbuffer;
-					rapidjson::Writer<rapidjson::StringBuffer> writer(sbuffer);
-
-					document.Accept(writer);
-
-					nui::PostFrameMessage("mpMenu", fmt::sprintf(R"({ "type": "setWarningMessage", "message": %s })", sbuffer.GetString()));
-				}
-
-				Instance<ICoreGameInit>::Get()->SetData("warningMessage", "");
-			}
-
-			wchar_t computerName[256] = { 0 };
-			DWORD len = _countof(computerName);
-			GetComputerNameW(computerName, &len);
-
-			nui::PostFrameMessage("mpMenu", fmt::sprintf(R"({ "type": "setComputerName", "data": "%s" })", ToNarrow(computerName)));
-		}
-		else if (!_wcsicmp(type, L"checkNickname"))
-		{
-			if (!arg || !arg[0])
-			{
-				trace("Failed to set nickname\n");
-				return;
-			}
-
-			std::string newusername = ToNarrow(arg);
-			SetNickname(newusername);
-		}
-		else if (!_wcsicmp(type, L"exit"))
-		{
-			// queue an ExitProcess on the next game frame
-			GetEarlyGameFrame().Connect([]()
-			{
-				AddVectoredExceptionHandler(FALSE, TerminateInstantly);
-
-				CefShutdown();
-
-				TerminateProcess(GetCurrentProcess(), 0);
-			});
-		}
-		else if (!_wcsicmp(type, L"setDiscourseIdentity"))
-		{
-			try
-			{
-				auto json = nlohmann::json::parse(ToNarrow(arg));
-
-				g_discourseUserToken = json.value<std::string>("token", "");
-				g_discourseClientId = json.value<std::string>("clientId", "");
-
-				Instance<ICoreGameInit>::Get()->SetData("discourseUserToken", g_discourseUserToken);
-				Instance<ICoreGameInit>::Get()->SetData("discourseClientId", g_discourseClientId);
-
-				Instance<::HttpClient>::Get()->DoPostRequest(
-					CNL_ENDPOINT "api/validate/discourse",
-					{
-						{ "entitlementId", ros::GetEntitlementSource() },
-						{ "authToken", g_discourseUserToken },
-						{ "clientId", g_discourseClientId },
-					},
-					[](bool success, const char* data, size_t size)
-				{
-					if (success)
-					{
-						std::string response{ data, size };
-
-						bool hasEndUserPremium = false;
-
-						try
-						{
-							auto json = nlohmann::json::parse(response);
-
-							for (const auto& group : json["user"]["groups"])
-							{
-								auto name = group.value<std::string>("name", "");
-
-								if (name == "staff" || name == "patreon_enduser")
-								{
-									hasEndUserPremium = true;
-									break;
-								}
-							}
-						}
-						catch (const std::exception& e)
-						{
-
-						}
-
-						if (hasEndUserPremium)
-						{
-							uiPremium.GetHelper()->SetRawValue(true);
-							Instance<ICoreGameInit>::Get()->SetVariable("endUserPremium");
-						}
-					}
-				});
-			}
-			catch (const std::exception& e)
-			{
-				trace("failed to set discourse identity: %s\n", e.what());
-			}
-		}
-		else if (!_wcsicmp(type, L"submitCardResponse"))
-		{
-			try
-			{
-				auto json = nlohmann::json::parse(ToNarrow(arg));
-
-				if (!XBR_InterceptCardResponse(json))
-				{
-					if (!g_cardConnectionToken.empty())
-					{
-						netLibrary->SubmitCardResponse(json["data"].dump(-1, ' ', false, nlohmann::detail::error_handler_t::replace), g_cardConnectionToken);
-					}
-				}
-			}
-			catch (const std::exception& e)
-			{
-				trace("failed to set card response: %s\n", e.what());
-			}
-		}
-		else if (!_wcsicmp(type, L"setLastServers"))
-		{
-			try
-			{
-				auto json = nlohmann::json::parse(ToNarrow(arg));
-
-				int start = json.size() > 15 ? json.size() - 15 : 0;
-				int end = json.size();
-
-				std::vector<ServerLink> links;
-
-				for (int i = end - 1; i >= start; i--)
-				{
-					if (json[i].is_null() || json[i]["hostname"].is_null() || json[i]["address"].is_null())
-					{
-						continue;
-					}
-
-					ServerLink l;
-					json[i]["hostname"].get_to(l.hostname);
-
-					if (!json[i]["rawIcon"].is_null())
-					{
-						json[i]["rawIcon"].get_to(l.rawIcon);
-					}
-
-					json[i]["address"].get_to(l.url);
-					l.vars = json[i]["vars"];
-
-					if (l.url.find("cfx.re/join/") == 0)
-					{
-						l.url = "-" + l.url.substr(12);
-					}
-
-					links.push_back(std::move(l));
-				}
-
-				UpdateJumpList(links);
-			}
-			catch (const std::exception & e)
-			{
-				trace("failed to set last servers: %s\n", e.what());
-			}
-		}
-	});
-
-	GetEarlyGameFrame().Connect([]()
-	{
-		static bool hi;
-
-		if (!hi)
-		{
-			ep.Call("hi");
-			hi = true;
-		}
-
-		se::ScopedPrincipal scope(se::Principal{ "system.console" });
-		Instance<console::Context>::Get()->ExecuteBuffer();
-	});
-
-	OnMsgConfirm.Connect([] ()
-	{
-		ep.Call("disconnected");
-
-		nui::SetMainUI(true);
-		nui::SwitchContext("");
-
-		nui::CreateFrame("mpMenu", console::GetDefaultContext()->GetVariableManager()->FindEntryRaw("ui_url")->GetValue());
-	});
-});
-
-#ifndef GTA_NY
-#include <gameSkeleton.h>
-#endif
-#include <shellapi.h>
-
-#include <nng/nng.h>
-#include <nng/protocol/pipeline0/pull.h>
-#include <nng/protocol/pipeline0/push.h>
-
-static void ProtocolRegister(const wchar_t* name, const wchar_t* cls)
-{
-	LSTATUS result;
-
-#define CHECK_STATUS(x) \
-	result = (x); \
-	if (result != ERROR_SUCCESS) { \
-		trace("[Protocol Registration] " #x " failed: %x", result); \
-		return; \
-	}
-
-	static HostSharedData<CfxState> hostData("CfxInitState");
-
-	HKEY key = NULL;
-	std::wstring command = fmt::sprintf(L"\"%s\" \"%%1\"", hostData->gameExePath);
-
-	const auto create_key = [&key](std::wstring name)
-	{
-		return RegCreateKeyW(HKEY_CURRENT_USER, name.c_str(), &key);
-	};
-
-	const auto set_string = [&key](const wchar_t* name, std::wstring value)
-	{
-		return RegSetValueExW(key, name, 0, REG_SZ, (const BYTE*)value.c_str(), (value.size() + 1) * sizeof(wchar_t));
-	};
-
-	CHECK_STATUS(create_key(fmt::sprintf(L"SOFTWARE\\Classes\\%s", cls)));
-	CHECK_STATUS(set_string(NULL, name));
-	CHECK_STATUS(set_string(L"URL Protocol", L""));
-	CHECK_STATUS(RegCloseKey(key));
-
-	CHECK_STATUS(create_key(fmt::sprintf(L"SOFTWARE\\Classes\\%s.ProtocolHandler", name)));
-	CHECK_STATUS(set_string(NULL, name));
-	CHECK_STATUS(RegCloseKey(key));
-
-	CHECK_STATUS(create_key(fmt::sprintf(L"SOFTWARE\\%s", name)));
-	CHECK_STATUS(RegCloseKey(key));
-
-	CHECK_STATUS(create_key(fmt::sprintf(L"SOFTWARE\\%s\\Capabilities", name)));
-	CHECK_STATUS(set_string(L"ApplicationName", name));
-	CHECK_STATUS(set_string(L"ApplicationDescription", name));
-	CHECK_STATUS(RegCloseKey(key));
-
-	CHECK_STATUS(create_key(fmt::sprintf(L"SOFTWARE\\%s\\Capabilities\\URLAssociations", name)));
-	CHECK_STATUS(set_string(cls, fmt::sprintf(L"%s.ProtocolHandler", name)));
-	CHECK_STATUS(RegCloseKey(key));
-
-	CHECK_STATUS(create_key(L"SOFTWARE\\RegisteredApplications"));
-	CHECK_STATUS(set_string(name, fmt::sprintf(L"Software\\%s\\Capabilities", name)));
-	CHECK_STATUS(RegCloseKey(key));
-
-	CHECK_STATUS(create_key(fmt::sprintf(L"SOFTWARE\\Classes\\%s.ProtocolHandler\\shell\\open\\command", name)));
-	CHECK_STATUS(set_string(NULL, command));
-	CHECK_STATUS(RegCloseKey(key));
-
-	if (!IsWindows8Point1OrGreater())
-	{
-		// these are for compatibility on downlevel Windows systems
-		CHECK_STATUS(create_key(fmt::sprintf(L"SOFTWARE\\Classes\\%s\\shell\\open\\command", cls)));
-		CHECK_STATUS(set_string(NULL, command));
-		CHECK_STATUS(RegCloseKey(key));
-	}
-}
-
-void Component_RunPreInit()
-{
-	static HostSharedData<CfxState> hostData("CfxInitState");
-
-#ifndef _DEBUG
-	if (hostData->IsGameProcess())
-#else
-	if (hostData->IsMasterProcess())
-#endif
-	{
-		ProtocolRegister(PRODUCT_NAME, hostData->GetLinkProtocol());
-	}
-
-	int argc;
-	LPWSTR* argv = CommandLineToArgvW(GetCommandLine(), &argc);
-
-	static std::string connectHost;
-	static std::string connectParams;
-	static std::string authPayload;
-
-	static auto protocolLinkStart = ToNarrow(hostData->GetLinkProtocol(L":"));
-
-	for (int i = 1; i < argc; i++)
-	{
-		std::string arg = ToNarrow(argv[i]);
-
-		if (arg.find(protocolLinkStart) == 0)
-		{
-			auto parsed = skyr::make_url(arg);
-
-			if (parsed)
-			{
-				if (!parsed->host().empty())
-				{
-					if (parsed->host() == "connect")
-					{
-						if (!parsed->pathname().empty())
-						{
-							connectHost = parsed->pathname().substr(1);
-							const auto& search = parsed->search_parameters();
-							if (!search.empty())
-							{
-								connectParams = search.to_string();
-							}
-						}
-					}
-					else if (parsed->host() == "accept-auth")
-					{
-						if (!parsed->search().empty())
-						{
-							authPayload = parsed->search().substr(1);
-						}
-					}
-				}
-			}
-
-			break;
-		}
-	}
-
-	LocalFree(argv);
-
-	if (!connectHost.empty())
-	{
-		if (hostData->IsMasterProcess() || hostData->IsGameProcess())
-		{
-// #TODOLIBERTY: ?
-#ifndef GTA_NY
-			rage::OnInitFunctionStart.Connect([](rage::InitFunctionType type)
-			{
-				if (type == rage::InitFunctionType::INIT_CORE)
-				{
-					ConnectTo(connectHost, false, connectParams);
-					connectHost = "";
-					connectParams = "";
-				}
-			}, 999999);
-#endif
-		}
-		else
-		{
-			nng_socket socket;
-			nng_dialer dialer;
-
-			auto j = nlohmann::json::object({ { "host", connectHost }, { "params", connectParams } });
-			std::string connectMsg = j.dump(-1, ' ', false, nlohmann::detail::error_handler_t::strict);
-
-			nng_push0_open(&socket);
-			nng_dial(socket, CONNECT_NNG_SOCKET_NAME, &dialer, 0);
-			nng_send(socket, const_cast<char*>(connectMsg.c_str()), connectMsg.size(), 0);
-
-			if (!hostData->gamePid)
-			{
-				AllowSetForegroundWindow(hostData->GetInitialPid());
-			}
-			else
-			{
-				AllowSetForegroundWindow(hostData->gamePid);
-			}
-
-			TerminateProcess(GetCurrentProcess(), 0);
-		}
-	}
-
-	if (!authPayload.empty())
-	{
-		if (hostData->IsMasterProcess() || hostData->IsGameProcess())
-		{
-// #TODOLIBERTY: ?
-#ifndef GTA_NY
-			rage::OnInitFunctionStart.Connect([](rage::InitFunctionType type)
-			{
-				if (type == rage::InitFunctionType::INIT_CORE)
-				{
-					HandleAuthPayload(authPayload);
-					authPayload = "";
-				}
-			}, 999999);
-#endif
-		}
-		else
-		{
-			nng_socket socket;
-			nng_dialer dialer;
-
-			nng_push0_open(&socket);
-			nng_dial(socket, AUTH_NNG_SOCKET_NAME, &dialer, 0);
-			nng_send(socket, const_cast<char*>(authPayload.c_str()), authPayload.size(), 0);
-
-			if (!hostData->gamePid)
-			{
-				AllowSetForegroundWindow(hostData->GetInitialPid());
-			}
-			else
-			{
-				AllowSetForegroundWindow(hostData->gamePid);
-			}
-
-			TerminateProcess(GetCurrentProcess(), 0);
-		}
-	}
-}
-
-static InitFunction connectInitFunction([]()
-{
-#if __has_include(<gameSkeleton.h>)
-	rage::OnInitFunctionStart.Connect([](rage::InitFunctionType type)
-	{
-		if (type == rage::INIT_BEFORE_MAP_LOADED)
-		{
-			SaveBuildNumber(xbr::GetRequestedGameBuild());
-		}
-	});
-#endif
-
-	static nng_socket netSocket;
-	static nng_listener listener;
-
-	nng_pull0_open(&netSocket);
-	nng_listen(netSocket, CONNECT_NNG_SOCKET_NAME, &listener, 0);
-
-	static nng_socket netAuthSocket;
-	static nng_listener authListener;
-
-	nng_pull0_open(&netAuthSocket);
-	nng_listen(netAuthSocket, AUTH_NNG_SOCKET_NAME, &authListener, 0);
-
-	GetEarlyGameFrame().Connect([]()
-	{
-		if (Instance<ICoreGameInit>::Get()->GetGameLoaded())
-		{
-			return;
-		}
-
-		char* buffer;
-		size_t bufLen;
-
-		int err;
-
-		err = nng_recv(netSocket, &buffer, &bufLen, NNG_FLAG_NONBLOCK | NNG_FLAG_ALLOC);
-
-		if (err == 0)
-		{
-			std::string connectMsg(buffer, buffer + bufLen);
-			nng_free(buffer, bufLen);
-
-			auto connectData = nlohmann::json::parse(connectMsg);
-			ConnectTo(connectData["host"], false, connectData["params"]);
-
-			SetForegroundWindow(CoreGetGameWindow());
-		}
-
-		err = nng_recv(netAuthSocket, &buffer, &bufLen, NNG_FLAG_NONBLOCK | NNG_FLAG_ALLOC);
-
-		if (err == 0)
-		{
-			std::string msg(buffer, buffer + bufLen);
-			nng_free(buffer, bufLen);
-
-			HandleAuthPayload(msg);
-
-			SetForegroundWindow(CoreGetGameWindow());
-		}
-	});
-});
+/*
+ * This file is part of the CitizenFX project - http://citizen.re/
+ *
+ * See LICENSE and MENTIONS in the root of the source tree for information
+ * regarding licensing.
+ */
+
+#include "StdInc.h"
+
+#include <CfxLocale.h>
+#include <CefOverlay.h>
+#include <NetLibrary.h>
+#include <strsafe.h>
+#include <GlobalEvents.h>
+
+#include <nutsnbolts.h>
+#include <ConsoleHost.h>
+#include <CoreConsole.h>
+#include <ICoreGameInit.h>
+#include <GameInit.h>
+#include <ScriptEngine.h>
+#include <ResourceManager.h>
+#include <ResourceEventComponent.h>
+//New libs needed for saveSettings
+#include <fstream>
+#include <sstream>
+#include "KnownFolders.h"
+#include <ShlObj.h>
+#include <Shellapi.h>
+#include <HttpClient.h>
+#include <InputHook.h>
+#include <RelativeDevice.h>
+#include <VFSManager.h>
+
+#include <json.hpp>
+
+#include <CfxState.h>
+#include <HostSharedData.h>
+
+#include <skyr/url.hpp>
+
+#include <se/Security.h>
+
+#include <rapidjson/document.h>
+#include <rapidjson/writer.h>
+
+#include <LauncherIPC.h>
+
+#include <CrossBuildRuntime.h>
+
+#include <SteamComponentAPI.h>
+
+#include <MinMode.h>
+
+#include "GameInit.h"
+#include "CnlEndpoint.h"
+
+#ifdef GTA_FIVE
+#include <ArchetypesCollector.h>
+#endif
+
+inline auto& GetEarlyGameFrame()
+{
+	auto& earlyGameFrame =
+#if defined(HAS_EARLY_GAME_FRAME)
+	OnEarlyGameFrame
+#else
+	OnGameFrame
+#endif
+	;
+
+	return earlyGameFrame;
+}
+
+std::string g_lastConn;
+static std::string g_connectNonce;
+
+extern bool XBR_InterceptCardResponse(const nlohmann::json& j);
+extern bool XBR_InterceptCancelDefer();
+
+static LONG WINAPI TerminateInstantly(LPEXCEPTION_POINTERS pointers)
+{
+	if (pointers->ExceptionRecord->ExceptionCode == STATUS_BREAKPOINT)
+	{
+		TerminateProcess(GetCurrentProcess(), 0xDEADCAFE);
+	}
+
+	return EXCEPTION_CONTINUE_SEARCH;
+}
+
+static void SaveBuildNumber(uint32_t build)
+{
+	std::wstring fpath = MakeRelativeCitPath(L"CitizenFX.ini");
+
+	if (GetFileAttributes(fpath.c_str()) != INVALID_FILE_ATTRIBUTES)
+	{
+		WritePrivateProfileString(L"Game", L"SavedBuildNumber", fmt::sprintf(L"%d", build).c_str(), fpath.c_str());
+	}
+}
+
+static void SavePoolSizesIncreaseRequest(const std::wstring& setting)
+{
+	std::wstring fpath = MakeRelativeCitPath(L"CitizenFX.ini");
+
+	if (GetFileAttributes(fpath.c_str()) != INVALID_FILE_ATTRIBUTES)
+	{
+		WritePrivateProfileString(L"Game", L"PoolSizesIncrease", setting.c_str(), fpath.c_str());
+	}
+}
+
+void RestartGameToOtherBuild(int build, int pureLevel, std::wstring poolSizesIncreaseSetting)
+{
+#if defined(GTA_FIVE) || defined(IS_RDR3)
+	SECURITY_ATTRIBUTES securityAttributes = { 0 };
+	securityAttributes.bInheritHandle = TRUE;
+
+	HANDLE switchEvent = CreateEventW(&securityAttributes, TRUE, FALSE, NULL);
+
+	static HostSharedData<CfxState> hostData("CfxInitState");
+
+	auto cli = fmt::sprintf(L"\"%s\" %s %s %s -switchcl:%d \"%s://connect/%s\"",
+	hostData->gameExePath,
+	build == 1604 ? L"" : fmt::sprintf(L"-b%d", build),
+	IsCL2() ? L"-cl2" : L"",
+	pureLevel == 0 ? L"" : fmt::sprintf(L"-pure_%d", pureLevel),
+	(uintptr_t)switchEvent,
+	hostData->GetLinkProtocol(),
+	ToWide(g_lastConn));
+
+	uint32_t defaultBuild =
+#ifdef GTA_FIVE
+	1604
+#elif defined(IS_RDR3)
+	1311
+#else
+	0
+#endif
+	;
+
+	// we won't launch the default build if we don't do this
+	if (build == defaultBuild)
+	{
+		SaveBuildNumber(defaultBuild);
+	}
+
+	SavePoolSizesIncreaseRequest(poolSizesIncreaseSetting);
+
+	trace("Switching from build %d to build %d...\n", xbr::GetRequestedGameBuild(), build);
+
+	SIZE_T size = 0;
+	InitializeProcThreadAttributeList(NULL, 1, 0, &size);
+
+	std::vector<uint8_t> attListData(size);
+	auto attList = (LPPROC_THREAD_ATTRIBUTE_LIST)attListData.data();
+
+	assert(attList);
+
+	InitializeProcThreadAttributeList(attList, 1, 0, &size);
+	UpdateProcThreadAttribute(attList, 0, PROC_THREAD_ATTRIBUTE_HANDLE_LIST, &switchEvent, sizeof(HANDLE), NULL, NULL);
+
+	STARTUPINFOEXW si = { 0 };
+	si.StartupInfo.cb = sizeof(si);
+	si.lpAttributeList = attList;
+
+	PROCESS_INFORMATION pi;
+
+	if (!CreateProcessW(NULL, const_cast<wchar_t*>(cli.c_str()), NULL, NULL, TRUE, CREATE_BREAKAWAY_FROM_JOB | EXTENDED_STARTUPINFO_PRESENT, NULL, NULL, &si.StartupInfo, &pi))
+	{
+		trace("failed to exit: %d\n", GetLastError());
+	}
+	else
+	{
+		// to silence VS analyzers
+		CloseHandle(pi.hProcess);
+		CloseHandle(pi.hThread);
+	}
+
+	ExitProcess(0x69);
+#endif
+}
+
+extern void InitializeBuildSwitch(int build, int pureLevel, std::wstring poolSizesIncreaseSetting);
+
+void saveSettings(const wchar_t *json) {
+	PWSTR appDataPath;
+	if (SUCCEEDED(SHGetKnownFolderPath(FOLDERID_RoamingAppData, 0, nullptr, &appDataPath))) {
+		// create the directory if not existent
+		std::wstring cfxPath = std::wstring(appDataPath) + L"\\CitizenFX";
+		CreateDirectory(cfxPath.c_str(), nullptr);
+		// open and read the profile file
+		std::wstring settingsPath = cfxPath + L"\\settings.json";
+		std::ofstream settingsFile(settingsPath);
+		//trace(va("Saving settings data %s\n", json));
+		settingsFile << ToNarrow(json);
+		settingsFile.close();
+		CoTaskMemFree(appDataPath);
+	}
+}
+
+void loadSettings() {
+	PWSTR appDataPath;
+	if (SUCCEEDED(SHGetKnownFolderPath(FOLDERID_RoamingAppData, 0, nullptr, &appDataPath))) {
+		// create the directory if not existent
+		std::wstring cfxPath = std::wstring(appDataPath) + L"\\CitizenFX";
+		CreateDirectory(cfxPath.c_str(), nullptr);
+
+		// open and read the profile file
+		std::wstring settingsPath = cfxPath + L"\\settings.json";
+		if (FILE* profileFile = _wfopen(settingsPath.c_str(), L"rb"))
+		{
+			std::ifstream settingsFile(settingsPath);
+
+			std::stringstream settingsStream;
+			settingsStream << settingsFile.rdbuf();
+			settingsFile.close();
+
+			//trace(va("Loaded JSON settings %s\n", json.c_str()));
+			nui::PostFrameMessage("mpMenu", fmt::sprintf(R"({ "type": "loadedSettings", "json": %s })", settingsStream.str()));
+		}
+		
+		CoTaskMemFree(appDataPath);
+	}
+}
+
+inline ISteamComponent* GetSteam()
+{
+	auto steamComponent = Instance<ISteamComponent>::Get();
+
+	// if Steam isn't running, return an error
+	if (!steamComponent->IsSteamRunning())
+	{
+		steamComponent->Initialize();
+
+		if (!steamComponent->IsSteamRunning())
+		{
+			return nullptr;
+		}
+	}
+
+	return steamComponent;
+}
+
+NetLibrary* netLibrary;
+static bool g_connected;
+
+static void UpdatePendingAuthPayload();
+
+static void SetNickname(const std::string& name)
+{
+	if (!netLibrary)
+	{
+		NetLibrary::OnNetLibraryCreate.Connect([name](NetLibrary*)
+		{
+			SetNickname(name);
+		}, INT32_MAX);
+
+		return;
+	}
+
+	const char* text = netLibrary->GetPlayerName();
+
+	if (text != name && !name.empty())
+	{
+		trace("Loaded nickname: %s\n", name);
+		netLibrary->SetPlayerName(name.c_str());
+	}
+
+	UpdatePendingAuthPayload();
+}
+
+static void ConnectTo(const std::string& hostnameStr, bool fromUI = false, const std::string& connectParams = "")
+{
+	auto connectParamsReal = connectParams;
+	static bool switched;
+
+	if (wcsstr(GetCommandLineW(), L"-switchcl") && !switched)
+	{
+		connectParamsReal = "switchcl=true&" + connectParamsReal;
+		switched = true;
+	}
+
+	if (!fromUI && !launch::IsSDKGuest())
+	{
+		if (nui::HasMainUI())
+		{
+			auto j = nlohmann::json::object({
+				{ "type", "connectTo" },
+				{ "hostnameStr", hostnameStr },
+				{ "connectParams", connectParamsReal }
+			});
+			nui::PostFrameMessage("mpMenu", j.dump(-1, ' ', false, nlohmann::detail::error_handler_t::replace));
+
+			return;
+		}
+	}
+
+	if (g_connected)
+	{
+		trace("Ignoring ConnectTo because we're already connecting/connected.\n");
+		return;
+	}
+
+	g_connected = true;
+
+	nui::PostFrameMessage("mpMenu", R"({ "type": "connecting" })");
+
+	g_lastConn = hostnameStr;
+
+	if (!hostnameStr.empty() && hostnameStr[0] == '-')
+	{
+		netLibrary->ConnectToServer("cfx.re/join/" + hostnameStr.substr(1));
+	}
+	else
+	{
+		netLibrary->ConnectToServer(hostnameStr);
+	}
+}
+
+static std::string g_pendingAuthPayload;
+
+static void HandleAuthPayload(const std::string& payloadStr)
+{
+	if (nui::HasMainUI())
+	{
+		auto payloadJson = nlohmann::json(payloadStr).dump(-1, ' ', false, nlohmann::detail::error_handler_t::replace);
+
+		nui::PostFrameMessage("mpMenu", fmt::sprintf(R"({ "type": "authPayload", "data": %s })", payloadJson));
+	}
+	else
+	{
+		g_pendingAuthPayload = payloadStr;
+	}
+}
+
+#include <LegitimacyAPI.h>
+
+static std::string g_discourseClientId;
+static std::string g_discourseUserToken;
+
+static std::string g_cardConnectionToken;
+
+struct ServerLink
+{
+	std::string rawIcon;
+	std::string hostname;
+	std::string url;
+	nlohmann::json vars;
+};
+
+#include <wrl.h>
+#include <psapi.h>
+#include <propsys.h>
+#include <propkey.h>
+#include <propvarutil.h>
+#include <botan/base64.h>
+
+namespace WRL = Microsoft::WRL;
+
+static WRL::ComPtr<IShellLink> MakeShellLink(const ServerLink& link)
+{
+	WRL::ComPtr<IShellLink> psl;
+	HRESULT hr = CoCreateInstance(CLSID_ShellLink, NULL, CLSCTX_INPROC_SERVER, IID_PPV_ARGS(&psl));
+
+	if (SUCCEEDED(hr))
+	{
+		std::wstring buildArgument;
+		try
+		{
+			if (link.vars.is_object())
+			{
+				if (auto it = link.vars.find("sv_enforceGameBuild"); it != link.vars.end())
+				{
+					buildArgument = fmt::sprintf(L"-b%d ", atoi(it.value().get<std::string>().c_str()));
+				}
+			}
+		}
+		catch (...)
+		{
+		}
+
+		static HostSharedData<CfxState> hostData("CfxInitState");
+
+		wchar_t imageFileName[1024];
+
+		auto hProcess = OpenProcess(PROCESS_QUERY_LIMITED_INFORMATION, FALSE, hostData->GetInitialPid());
+		GetModuleFileNameEx(hProcess, NULL, imageFileName, std::size(imageFileName));
+
+		psl->SetPath(imageFileName);
+		psl->SetArguments(fmt::sprintf(L"%s%s://connect/%s", buildArgument, hostData->GetLinkProtocol(), ToWide(link.url)).c_str());
+
+		WRL::ComPtr<IPropertyStore> pps;
+		psl.As(&pps);
+
+		PROPVARIANT propvar;
+		hr = InitPropVariantFromString(ToWide(link.hostname).c_str(), &propvar);
+		hr = pps->SetValue(PKEY_Title, propvar);
+		hr = pps->Commit();
+		PropVariantClear(&propvar);
+
+		psl->SetIconLocation(imageFileName, -201);
+
+		if (!link.rawIcon.empty())
+		{
+			auto iconPath = MakeRelativeCitPath(fmt::sprintf(L"data/cache/servers/%08x.ico", HashString(link.rawIcon.c_str())));
+			
+			FILE* f = _wfopen(iconPath.c_str(), L"wb");
+
+			if (f)
+			{
+				auto data = Botan::base64_decode(link.rawIcon.substr(strlen("data:image/png;base64,")));
+
+				uint8_t iconHeader[] = {
+					0x00, 0x00, 0x01, 0x00, 0x01, 0x00, 0x10, 0x10, 0x00, 0x00, 0x00, 0x00, 0x00, 0x00, 0xff, 0xff,
+					0xff, 0xff, 0x16, 0x00, 0x00, 0x00
+				};
+
+				*(uint32_t*)&iconHeader[14] = data.size();
+
+				fwrite(iconHeader, 1, sizeof(iconHeader), f);
+
+				fwrite(data.data(), 1, data.size(), f);
+				fclose(f);
+
+				psl->SetIconLocation(iconPath.c_str(), 0);
+			}
+		}
+	}
+
+	return psl;
+}
+
+static void SetShellIcon(const std::string& rawIcon)
+{
+	WRL::ComPtr<ITaskbarList3> tbl;
+	if (FAILED(CoCreateInstance(CLSID_TaskbarList,
+		NULL, CLSCTX_INPROC_SERVER, IID_PPV_ARGS(&tbl))))
+	{
+		return;
+	}
+
+	auto gameWindow = CoreGetGameWindow();
+
+	if (!rawIcon.empty())
+	{
+		try
+		{
+			auto data = Botan::base64_decode(rawIcon);
+			HICON hIcon = CreateIconFromResourceEx(data.data(), data.size(), TRUE, 0x30000, 16, 16, LR_DEFAULTCOLOR);
+			tbl->SetOverlayIcon(gameWindow, hIcon, L"Server");
+			DeleteObject(hIcon);
+		}
+		catch (...)
+		{
+		}
+	}
+	else
+	{
+		tbl->SetOverlayIcon(gameWindow, nullptr, nullptr);
+	}
+}
+
+static void UpdateJumpList(const std::vector<ServerLink>& links)
+{
+	PWSTR aumid;
+	GetCurrentProcessExplicitAppUserModelID(&aumid);
+
+	WRL::ComPtr<ICustomDestinationList> pcdl;
+	HRESULT hr = CoCreateInstance(CLSID_DestinationList, NULL, CLSCTX_INPROC_SERVER, IID_PPV_ARGS(&pcdl));
+
+	if (FAILED(hr))
+	{
+		CoTaskMemFree(aumid);
+		return;
+	}
+
+	pcdl->SetAppID(aumid);
+	CoTaskMemFree(aumid);
+
+	UINT cMinSlots;
+	WRL::ComPtr<IObjectArray> poaRemoved;
+
+	hr = pcdl->BeginList(&cMinSlots, IID_PPV_ARGS(&poaRemoved));
+
+	if (FAILED(hr))
+	{
+		return;
+	}
+
+	{
+		WRL::ComPtr<IObjectCollection> poc;
+		hr = CoCreateInstance(CLSID_EnumerableObjectCollection, NULL, CLSCTX_INPROC, IID_PPV_ARGS(&poc));
+
+		if (FAILED(hr))
+		{
+			return;
+		}
+
+		for (int i = 0; i < std::min(links.size(), size_t(cMinSlots)); i++)
+		{
+			auto shellLink = MakeShellLink(links[i]);
+
+			poc->AddObject(shellLink.Get());
+		}
+
+		pcdl->AppendCategory(L"History", poc.Get());
+	}
+
+	pcdl->CommitList();
+}
+
+void DLL_IMPORT UiDone();
+
+static void UpdatePendingAuthPayload()
+{
+	if (!g_pendingAuthPayload.empty())
+	{
+		auto pendingAuthPayload = g_pendingAuthPayload;
+		g_pendingAuthPayload = "";
+
+		HandleAuthPayload(pendingAuthPayload);
+	}
+}
+
+static void DisconnectCmd()
+{
+	if (netLibrary->GetConnectionState() != 0)
+	{
+		OnKillNetwork("Disconnected.");
+		OnMsgConfirm();
+	}
+}
+
+extern void MarkNuiLoaded();
+
+static InitFunction initFunction([] ()
+{
+	static std::function<void()> g_onYesCallback;
+	static std::function<void()> backfillDoneEvent;
+	static bool mpMenuExpectsBackfill;
+	static bool disconnect;
+
+	static ipc::Endpoint ep("launcherTalk", false);
+
+	OnCriticalGameFrame.Connect([]()
+	{
+		ep.RunFrame();
+	});
+
+	OnGameFrame.Connect([]()
+	{
+		if (disconnect)
+		{
+			DisconnectCmd();
+			disconnect = false;
+		}
+
+		ep.RunFrame();
+	});
+
+	Instance<ICoreGameInit>::Get()->OnGameRequestLoad.Connect([]()
+	{
+		ep.Call("loading");
+	});
+
+	InputHook::DeprecatedOnWndProc.Connect([](HWND hWnd, UINT msg, WPARAM wParam, LPARAM lParam, bool& pass, LRESULT& lresult)
+	{
+		// we don't want the game to be informed about the system entering a low-power state
+		if (msg == WM_POWERBROADCAST)
+		{
+			// if the system is resumed, we do want to try to manually disconnect
+			if (wParam == PBT_APMRESUMEAUTOMATIC || wParam == PBT_APMRESUMESUSPEND)
+			{
+				disconnect = true;
+			}
+
+			pass = false;
+			lresult = true;
+		}
+	});
+
+	NetLibrary::OnNetLibraryCreate.Connect([] (NetLibrary* lib)
+	{
+		netLibrary = lib;
+
+		netLibrary->OnInfoBlobReceived.Connect([](std::string_view sv, const std::function<void()>& cb)
+		{
+			if (!nui::HasFrame("mpMenu") || !mpMenuExpectsBackfill)
+			{
+				cb();
+				return;
+			}
+
+			try
+			{
+				auto info = nlohmann::json::parse(sv);
+				std::string iconUri = "";
+				std::string svLicenseKeyToken = "";
+
+				if (auto it = info.find("icon"); it != info.end())
+				{
+					auto iconStr = it.value().get<std::string>();
+					iconUri = "data:image/png;base64," + iconStr;
+
+					SetShellIcon(iconStr);
+				}
+
+				if (auto it = info.find("vars"); it != info.end())
+				{
+					if (auto it2 = it.value().find("sv_licenseKeyToken"); it2 != it.value().end())
+					{
+						svLicenseKeyToken = it2.value().get<std::string>();
+					}
+				}
+
+				auto outInfo = nlohmann::json::object({ { "icon", iconUri }, { "token", svLicenseKeyToken }, { "vars", info["vars"] } });
+				auto outData = nlohmann::json::object({ { "nonce", g_connectNonce }, { "server", outInfo } }).dump();
+
+				nui::PostFrameMessage("mpMenu", fmt::sprintf(R"({ "type": "backfillServerInfo", "data": %s })", outData));
+				backfillDoneEvent = cb;
+			}
+			catch (...)
+			{
+				cb();
+			}
+		});
+
+		netLibrary->OnConnectOKReceived.Connect([](NetAddress)
+		{
+			auto peerAddress = netLibrary->GetCurrentPeer().ToString();
+
+			nui::PostRootMessage(fmt::sprintf(R"({ "type": "setServerAddress", "data": "%s" })", peerAddress));
+		});
+
+		netLibrary->OnRequestBuildSwitch.Connect([](int build, int pureLevel, std::wstring poolSizesIncreaseSetting)
+		{
+			InitializeBuildSwitch(build, pureLevel, std::move(poolSizesIncreaseSetting));
+			g_connected = false;
+		});
+
+		netLibrary->OnConnectionErrorRichEvent.Connect([] (const std::string& errorOrig, const std::string& metaData)
+		{
+			std::string error = errorOrig;
+
+			if ((strstr(error.c_str(), "steam") || strstr(error.c_str(), "Steam")) && !strstr(error.c_str(), ".ms/verify"))
+			{
+				if (auto steam = GetSteam())
+				{
+					if (steam->IsSteamRunning())
+					{
+						if (IClientEngine* steamClient = steam->GetPrivateClient())
+						{
+							InterfaceMapper steamUser(steamClient->GetIClientUser(steam->GetHSteamUser(), steam->GetHSteamPipe(), "CLIENTUSER_INTERFACE_VERSION001"));
+
+							if (steamUser.IsValid())
+							{
+								uint64_t steamID = 0;
+								steamUser.Invoke<void>("GetSteamID", &steamID);
+
+								if ((steamID & 0xFFFFFFFF00000000) != 0)
+								{
+									error += "\nThis is a Steam authentication failure, but you are running Steam and it is signed in. The server owner can find more information in their server console.";
+								}
+							}
+						}
+					}
+				}
+			}
+
+			console::Printf("no_console", "OnConnectionError: %s\n", error);
+
+			g_connected = false;
+
+			rapidjson::Document document;
+			document.SetString(error.c_str(), document.GetAllocator());
+
+			rapidjson::StringBuffer sbuffer;
+			rapidjson::Writer<rapidjson::StringBuffer> writer(sbuffer);
+
+			document.Accept(writer);
+
+			nui::PostFrameMessage("mpMenu", fmt::sprintf(R"({ "type": "connectFailed", "message": %s, "extra": %s })", sbuffer.GetString(), metaData));
+
+			ep.Call("connectionError", error);
+		});
+
+		netLibrary->OnConnectionProgress.Connect([] (const std::string& message, int progress, int totalProgress, bool cancelable)
+		{
+			console::Printf("no_console", "OnConnectionProgress: %s\n", message);
+
+			rapidjson::Document document;
+			document.SetObject();
+			document.AddMember("message", rapidjson::Value(message.c_str(), message.size(), document.GetAllocator()), document.GetAllocator());
+			document.AddMember("count", progress, document.GetAllocator());
+			document.AddMember("total", totalProgress, document.GetAllocator());
+			document.AddMember("cancelable", cancelable, document.GetAllocator());
+
+			rapidjson::StringBuffer sbuffer;
+			rapidjson::Writer<rapidjson::StringBuffer> writer(sbuffer);
+
+			document.Accept(writer);
+
+			if (nui::HasMainUI())
+			{
+				nui::PostFrameMessage("mpMenu", fmt::sprintf(R"({ "type": "connectStatus", "data": %s })", sbuffer.GetString()));
+			}
+
+			ep.Call("connectionProgress", message, progress, totalProgress);
+		});
+
+		netLibrary->OnConnectionCardPresent.Connect([](const std::string& card, const std::string& token)
+		{
+			g_cardConnectionToken = token;
+
+			rapidjson::Document document;
+			document.SetObject();
+			document.AddMember("card", rapidjson::Value(card.c_str(), card.size(), document.GetAllocator()), document.GetAllocator());
+
+			rapidjson::StringBuffer sbuffer;
+			rapidjson::Writer<rapidjson::StringBuffer> writer(sbuffer);
+
+			document.Accept(writer);
+
+			if (nui::HasMainUI())
+			{
+				nui::PostFrameMessage("mpMenu", fmt::sprintf(R"({ "type": "connectCard", "data": %s })", sbuffer.GetString()));
+			}
+
+			ep.Call("connectionError", std::string("Cards don't exist here yet!"));
+		});
+
+		netLibrary->OnStateChanged.Connect([](NetLibrary::ConnectionState currentState, NetLibrary::ConnectionState previousState)
+		{
+			ep.Call("connectionStateChanged", (int)currentState, (int)previousState);
+		});
+
+		static std::function<void()> finishConnectCb;
+		static bool gameUnloaded;
+
+		netLibrary->OnInterceptConnection.Connect([](const std::string& url, const std::function<void()>& cb)
+		{
+			if (Instance<ICoreGameInit>::Get()->GetGameLoaded() || Instance<ICoreGameInit>::Get()->HasVariable("killedGameEarly"))
+			{
+				if (!gameUnloaded)
+				{
+					netLibrary->OnConnectionProgress("Waiting for game to shut down...", 0, 100, true);
+
+					finishConnectCb = cb;
+
+					return false;
+				}
+			}
+			else
+			{
+				gameUnloaded = false;
+				ep.Call("unloading");
+			}
+
+			return true;
+		});
+
+		Instance<ICoreGameInit>::Get()->OnGameFinalizeLoad.Connect([]()
+		{
+			gameUnloaded = false;
+			ep.Call("unloading");
+		});
+
+		Instance<ICoreGameInit>::Get()->OnShutdownSession.Connect([]()
+		{
+			if (finishConnectCb && g_connected)
+			{
+				auto cb = std::move(finishConnectCb);
+				cb();
+			}
+			else
+			{
+				gameUnloaded = true;
+				ep.Call("unloaded");
+			}
+		}, 5000);
+
+		lib->AddReliableHandler("msgPaymentRequest", [](const char* buf, size_t len)
+		{
+			try
+			{
+				auto json = nlohmann::json::parse(std::string(buf, len));
+
+				se::ScopedPrincipal scope(se::Principal{ "system.console" });
+				console::GetDefaultContext()->GetVariableManager()->FindEntryRaw("warningMessageResult")->SetValue("0");
+				console::GetDefaultContext()->ExecuteSingleCommandDirect(ProgramArguments{ "warningmessage", "PURCHASE REQUEST", fmt::sprintf("The server is requesting a purchase of %s for %s.", json.value("sku_name", ""), json.value("sku_price", "")), "Do you want to purchase this item?", "20" });
+
+				g_onYesCallback = [json]()
+				{
+					std::map<std::string, std::string> postMap;
+					postMap["data"] = json.value<std::string>("data", "");
+					postMap["sig"] = json.value<std::string>("sig", "");
+					postMap["clientId"] = g_discourseClientId;
+					postMap["userToken"] = g_discourseUserToken;
+
+					Instance<HttpClient>::Get()->DoPostRequest("https://keymaster.fivem.net/api/paymentAssign", postMap, [](bool success, const char* data, size_t length)
+					{
+						if (success)
+						{
+							auto res = nlohmann::json::parse(std::string(data, length));
+							auto url = res.value("url", "");
+
+							if (!url.empty())
+							{
+								if (url.find("http://") == 0 || url.find("https://") == 0)
+								{
+									ShellExecute(nullptr, L"open", ToWide(url).c_str(), nullptr, nullptr, SW_SHOWNORMAL);
+								}
+							}
+						}
+					});
+				};
+			}
+			catch (const std::exception& e)
+			{
+
+			}
+		}, true);
+	});
+
+	OnMainGameFrame.Connect([]()
+	{
+		if (g_onYesCallback)
+		{
+			int result = atoi(console::GetDefaultContext()->GetVariableManager()->FindEntryRaw("warningMessageResult")->GetValue().c_str());
+
+			if (result != 0)
+			{
+				if (result == 4)
+				{
+					g_onYesCallback();
+				}
+
+				g_onYesCallback = {};
+			}
+		}
+	});
+
+	OnKillNetwork.Connect([](const char*)
+	{
+		g_connected = false;
+
+		SetShellIcon("");
+	});
+
+	if (launch::IsSDKGuest())
+	{
+		std::string sdkRootPath = getenv("CitizenFX_SDK_rootPath");
+
+		if (sdkRootPath.empty() || sdkRootPath == "built-in")
+		{
+			vfs::Mount(new vfs::RelativeDevice(ToNarrow(MakeRelativeCitPath(L"citizen/sdk/sdk-root/"))), "sdk-root:/");
+		}
+		else
+		{
+			vfs::Mount(new vfs::RelativeDevice(sdkRootPath + "/"), "sdk-root:/");
+		}
+
+		fx::ScriptEngine::RegisterNativeHandler("SEND_SDK_MESSAGE", [](fx::ScriptContext& context)
+		{
+			ep.Call("sdk:message", std::string(context.GetArgument<const char*>(0)));
+		});
+
+		fx::ScriptEngine::RegisterNativeHandler("SEND_SDK_MESSAGE_TO_BACKEND", [](fx::ScriptContext& context)
+		{
+			ep.Call("sdk:backendMessage", std::string(context.GetArgument<const char*>(0)));
+		});
+
+		console::CoreAddPrintListener([](ConsoleChannel channel, const char* msg)
+		{
+			ep.Call("sdk:consoleMessage", channel, std::string(msg));
+		});
+
+		ep.Bind("sdk:clientEvent", [](const std::string& eventName, const std::string& payload)
+		{
+			fwRefContainer<fx::ResourceManager> resman = Instance<fx::ResourceManager>::Get();
+			fwRefContainer<fx::ResourceEventManagerComponent> resevman = resman->GetComponent<fx::ResourceEventManagerComponent>();
+
+			resevman->QueueEvent2(eventName, {}, payload);
+		});
+
+#ifdef GTA_FIVE
+		OnRefreshArchetypesCollectionDone.Connect([]()
+		{
+			ep.Call("sdk:refreshArchetypesCollectionDone");
+		});
+
+		ep.Bind("sdk:refreshArchetypesCollection", []()
+		{
+			OnRefreshArchetypesCollection();
+		});
+#endif
+	}
+
+	static ConsoleCommand connectCommand("connect", [](const std::string& server)
+	{
+		ConnectTo(server);
+	});
+
+	ep.Bind("connectTo", [](const std::string& url)
+	{
+		ConnectTo(url);
+	});
+
+	ep.Bind("charInput", [](uint32_t ch)
+	{
+		bool p = true;
+		LRESULT r;
+
+		InputHook::DeprecatedOnWndProc(NULL, WM_CHAR, ch, 0, p, r);
+	});
+
+	ep.Bind("imeCommitText", [](const std::string& u8str, int rS, int rE, int p)
+	{
+		auto b = nui::GetFocusBrowser();
+
+		if (b)
+		{
+			b->GetHost()->ImeCommitText(ToWide(u8str), CefRange(rS, rE), p);
+		}
+	});
+
+	ep.Bind("imeSetComposition", [](const std::string& u8str, const std::vector<std::string>& underlines, int rS, int rE, int cS, int cE)
+	{
+		auto b = nui::GetFocusBrowser();
+
+		if (b)
+		{
+			std::vector<CefCompositionUnderline> uls;
+
+			for (auto& ul : underlines)
+			{
+				uls.push_back(*reinterpret_cast<const CefCompositionUnderline*>(ul.c_str()));
+			}
+
+			b->GetHost()->ImeSetComposition(ToWide(u8str), uls, CefRange(rS, rE), CefRange(cS, cE));
+		}
+	});
+
+	ep.Bind("imeCancelComposition", []()
+	{
+		auto b = nui::GetFocusBrowser();
+
+		if (b)
+		{
+			b->GetHost()->ImeCancelComposition();
+		}
+	});
+
+	ep.Bind("resizeWindow", [](int w, int h)
+	{
+		auto wnd = CoreGetGameWindow();
+
+		SetWindowPos(wnd, NULL, 0, 0, w, h, SWP_NOZORDER | SWP_FRAMECHANGED | SWP_ASYNCWINDOWPOS);
+	});
+
+	ep.Bind("sdk:invokeNative", [](const std::string& nativeType, const std::string& argumentData)
+	{
+		if (nativeType == "sendCommand")
+		{
+			se::ScopedPrincipal ps{ se::Principal{"system.console"} };
+			console::GetDefaultContext()->ExecuteSingleCommand(argumentData);
+		}
+	});
+
+	ep.Bind("disconnect", []()
+	{
+		if (netLibrary->GetConnectionState() != 0)
+		{
+			fwRefContainer<fx::ResourceManager> resman = Instance<fx::ResourceManager>::Get();
+			fwRefContainer<fx::ResourceEventManagerComponent> resevman = resman->GetComponent<fx::ResourceEventManagerComponent>();
+
+			resevman->TriggerEvent2("disconnecting", {});
+
+			OnKillNetwork("Disconnected.");
+			OnMsgConfirm();
+		}
+	});
+
+	static ConsoleCommand disconnectCommand("disconnect", []()
+	{
+		DisconnectCmd();
+	});
+
+	static std::string curChannel;
+
+	wchar_t resultPath[1024];
+
+	static std::wstring fpath = MakeRelativeCitPath(L"CitizenFX.ini");
+	GetPrivateProfileString(L"Game", L"UpdateChannel", L"production", resultPath, std::size(resultPath), fpath.c_str());
+
+	curChannel = ToNarrow(resultPath);
+
+	static ConVar<bool> uiPremium("ui_premium", ConVar_None, false);
+
+	// ConVar_ScriptRestricted because update channel is often misused as a marker for other things
+	static ConVar<std::string> uiUpdateChannel("ui_updateChannel", ConVar_ScriptRestricted, curChannel,
+	[](internal::ConsoleVariableEntry<std::string>* convar)
+	{
+		if (convar->GetValue() != curChannel)
+		{
+			curChannel = convar->GetValue();
+
+			WritePrivateProfileString(L"Game", L"UpdateChannel", ToWide(curChannel).c_str(), fpath.c_str());
+
+			rapidjson::Document document;
+			document.SetString("Restart the game to apply the update channel change.", document.GetAllocator());
+
+			rapidjson::StringBuffer sbuffer;
+			rapidjson::Writer<rapidjson::StringBuffer> writer(sbuffer);
+
+			document.Accept(writer);
+
+			nui::PostFrameMessage("mpMenu", fmt::sprintf(R"({ "type": "setWarningMessage", "message": %s })", sbuffer.GetString()));
+		}
+	});
+	
+	ConHost::OnInvokeNative.Connect([](const char* type, const char* arg)
+	{
+		if (!_stricmp(type, "connectTo"))
+		{
+			ConnectTo(arg);
+		}
+	});
+
+	nui::OnInvokeNative.Connect([](const wchar_t* type, const wchar_t* arg)
+	{
+		static std::string lastHostName;
+
+		if (!_wcsicmp(type, L"getFavorites"))
+		{
+			UpdatePendingAuthPayload();
+		}
+		else if (!_wcsicmp(type, L"backfillEnable"))
+		{
+			mpMenuExpectsBackfill = true;
+		}
+		else if (!_wcsicmp(type, L"backfillDone"))
+		{
+			auto ev = std::move(backfillDoneEvent);
+
+			if (ev)
+			{
+				ev();
+			}
+		}
+		else if (!_wcsicmp(type, L"getMinModeInfo"))
+		{
+			static bool done = ([]
+			{
+#ifdef GTA_FIVE
+				std::thread([]
+				{
+					UiDone();
+
+					auto hWnd = CoreGetGameWindow();
+					ShowWindow(hWnd, SW_SHOW);
+
+					// game code locks it
+					LockSetForegroundWindow(LSFW_UNLOCK);
+					SetForegroundWindow(hWnd);
+				})
+				.detach();
+#endif
+
+				MarkNuiLoaded();
+
+				return true;
+			})();
+
+			auto manifest = CoreGetMinModeManifest();
+
+			nui::PostFrameMessage("mpMenu", fmt::sprintf(R"({ "type": "setMinModeInfo", "enabled": %s, "data": %s })", manifest->IsEnabled() ? "true" : "false", manifest->GetRaw()));
+
+			static bool initSwitched;
+
+			if (wcsstr(GetCommandLineW(), L"-switchcl") && !initSwitched)
+			{
+				nui::PostFrameMessage("mpMenu", fmt::sprintf(R"({ "type": "setSwitchCl", "enabled": %s })", true));
+				initSwitched = true;
+			}
+		}
+		else if (!_wcsicmp(type, L"reconnect"))
+		{
+			ConnectTo(lastHostName, true);
+		}
+		else if (!_wcsicmp(type, L"connectTo"))
+		{
+			std::string hostName = ToNarrow(arg);
+
+			try
+			{
+				auto j = nlohmann::json::parse(hostName);
+				hostName = j[0].get<std::string>();
+
+				if (j.size() >= 2)
+				{
+					g_connectNonce = j[1].get<std::string>();
+				}
+			}
+			catch (...)
+			{
+			}
+
+			lastHostName = hostName;
+			ConnectTo(hostName, true);
+		}
+		else if (!_wcsicmp(type, L"cancelDefer"))
+		{
+			if (!XBR_InterceptCancelDefer())
+			{
+				netLibrary->CancelDeferredConnection();
+			}
+			netLibrary->Disconnect();
+
+			g_connected = false;
+		}
+		else if (_wcsicmp(type, L"executeCommand") == 0)
+		{
+			if (!nui::HasMainUI())
+			{
+				return;
+			}
+
+			se::ScopedPrincipal principal{
+				se::Principal{
+				"system.console" }
+			};
+			console::GetDefaultContext()->ExecuteSingleCommand(ToNarrow(arg));
+		}
+		else if (!_wcsicmp(type, L"changeName"))
+		{
+			std::string newusername = ToNarrow(arg);
+			if (!newusername.empty()) {
+				if (newusername.c_str() != netLibrary->GetPlayerName()) {
+					netLibrary->SetPlayerName(newusername.c_str());
+					trace(va("Changed player name to %s\n", newusername.c_str()));
+					nui::PostFrameMessage("mpMenu", fmt::sprintf(R"({ "type": "setSettingsNick", "nickname": "%s" })", newusername));
+				}
+			}
+		}
+		else if (!_wcsicmp(type, L"setLocale"))
+		{
+			if (nui::HasMainUI())
+			{
+				CoreGetLocalization()->SetLocale(ToNarrow(arg));
+			}
+		}
+		else if (!_wcsicmp(type, L"loadSettings"))
+		{
+			loadSettings();
+			trace("Settings loaded!\n");
+		}
+		else if (!_wcsicmp(type, L"saveSettings"))
+		{
+			saveSettings(arg);
+			trace("Settings saved!\n");
+		}
+		else if (!_wcsicmp(type, L"loadWarning"))
+		{
+			std::string warningMessage;
+
+			if (Instance<ICoreGameInit>::Get()->GetData("warningMessage", &warningMessage))
+			{
+				if (!warningMessage.empty())
+				{
+					rapidjson::Document document;
+					document.SetString(warningMessage.c_str(), document.GetAllocator());
+
+					rapidjson::StringBuffer sbuffer;
+					rapidjson::Writer<rapidjson::StringBuffer> writer(sbuffer);
+
+					document.Accept(writer);
+
+					nui::PostFrameMessage("mpMenu", fmt::sprintf(R"({ "type": "setWarningMessage", "message": %s })", sbuffer.GetString()));
+				}
+
+				Instance<ICoreGameInit>::Get()->SetData("warningMessage", "");
+			}
+
+			wchar_t computerName[256] = { 0 };
+			DWORD len = _countof(computerName);
+			GetComputerNameW(computerName, &len);
+
+			nui::PostFrameMessage("mpMenu", fmt::sprintf(R"({ "type": "setComputerName", "data": "%s" })", ToNarrow(computerName)));
+		}
+		else if (!_wcsicmp(type, L"checkNickname"))
+		{
+			if (!arg || !arg[0])
+			{
+				trace("Failed to set nickname\n");
+				return;
+			}
+
+			std::string newusername = ToNarrow(arg);
+			SetNickname(newusername);
+		}
+		else if (!_wcsicmp(type, L"exit"))
+		{
+			// queue an ExitProcess on the next game frame
+			GetEarlyGameFrame().Connect([]()
+			{
+				AddVectoredExceptionHandler(FALSE, TerminateInstantly);
+
+				CefShutdown();
+
+				TerminateProcess(GetCurrentProcess(), 0);
+			});
+		}
+		else if (!_wcsicmp(type, L"setDiscourseIdentity"))
+		{
+			try
+			{
+				auto json = nlohmann::json::parse(ToNarrow(arg));
+
+				g_discourseUserToken = json.value<std::string>("token", "");
+				g_discourseClientId = json.value<std::string>("clientId", "");
+
+				Instance<ICoreGameInit>::Get()->SetData("discourseUserToken", g_discourseUserToken);
+				Instance<ICoreGameInit>::Get()->SetData("discourseClientId", g_discourseClientId);
+
+				Instance<::HttpClient>::Get()->DoPostRequest(
+					CNL_ENDPOINT "api/validate/discourse",
+					{
+						{ "entitlementId", ros::GetEntitlementSource() },
+						{ "authToken", g_discourseUserToken },
+						{ "clientId", g_discourseClientId },
+					},
+					[](bool success, const char* data, size_t size)
+				{
+					if (success)
+					{
+						std::string response{ data, size };
+
+						bool hasEndUserPremium = false;
+
+						try
+						{
+							auto json = nlohmann::json::parse(response);
+
+							for (const auto& group : json["user"]["groups"])
+							{
+								auto name = group.value<std::string>("name", "");
+
+								if (name == "staff" || name == "patreon_enduser")
+								{
+									hasEndUserPremium = true;
+									break;
+								}
+							}
+						}
+						catch (const std::exception& e)
+						{
+
+						}
+
+						if (hasEndUserPremium)
+						{
+							uiPremium.GetHelper()->SetRawValue(true);
+							Instance<ICoreGameInit>::Get()->SetVariable("endUserPremium");
+						}
+					}
+				});
+			}
+			catch (const std::exception& e)
+			{
+				trace("failed to set discourse identity: %s\n", e.what());
+			}
+		}
+		else if (!_wcsicmp(type, L"submitCardResponse"))
+		{
+			try
+			{
+				auto json = nlohmann::json::parse(ToNarrow(arg));
+
+				if (!XBR_InterceptCardResponse(json))
+				{
+					if (!g_cardConnectionToken.empty())
+					{
+						netLibrary->SubmitCardResponse(json["data"].dump(-1, ' ', false, nlohmann::detail::error_handler_t::replace), g_cardConnectionToken);
+					}
+				}
+			}
+			catch (const std::exception& e)
+			{
+				trace("failed to set card response: %s\n", e.what());
+			}
+		}
+		else if (!_wcsicmp(type, L"setLastServers"))
+		{
+			try
+			{
+				auto json = nlohmann::json::parse(ToNarrow(arg));
+
+				int start = json.size() > 15 ? json.size() - 15 : 0;
+				int end = json.size();
+
+				std::vector<ServerLink> links;
+
+				for (int i = end - 1; i >= start; i--)
+				{
+					if (json[i].is_null() || json[i]["hostname"].is_null() || json[i]["address"].is_null())
+					{
+						continue;
+					}
+
+					ServerLink l;
+					json[i]["hostname"].get_to(l.hostname);
+
+					if (!json[i]["rawIcon"].is_null())
+					{
+						json[i]["rawIcon"].get_to(l.rawIcon);
+					}
+
+					json[i]["address"].get_to(l.url);
+					l.vars = json[i]["vars"];
+
+					if (l.url.find("cfx.re/join/") == 0)
+					{
+						l.url = "-" + l.url.substr(12);
+					}
+
+					links.push_back(std::move(l));
+				}
+
+				UpdateJumpList(links);
+			}
+			catch (const std::exception & e)
+			{
+				trace("failed to set last servers: %s\n", e.what());
+			}
+		}
+	});
+
+	GetEarlyGameFrame().Connect([]()
+	{
+		static bool hi;
+
+		if (!hi)
+		{
+			ep.Call("hi");
+			hi = true;
+		}
+
+		se::ScopedPrincipal scope(se::Principal{ "system.console" });
+		Instance<console::Context>::Get()->ExecuteBuffer();
+	});
+
+	OnMsgConfirm.Connect([] ()
+	{
+		ep.Call("disconnected");
+
+		nui::SetMainUI(true);
+		nui::SwitchContext("");
+
+		nui::CreateFrame("mpMenu", console::GetDefaultContext()->GetVariableManager()->FindEntryRaw("ui_url")->GetValue());
+	});
+});
+
+#ifndef GTA_NY
+#include <gameSkeleton.h>
+#endif
+#include <shellapi.h>
+
+#include <nng/nng.h>
+#include <nng/protocol/pipeline0/pull.h>
+#include <nng/protocol/pipeline0/push.h>
+
+static void ProtocolRegister(const wchar_t* name, const wchar_t* cls)
+{
+	LSTATUS result;
+
+#define CHECK_STATUS(x) \
+	result = (x); \
+	if (result != ERROR_SUCCESS) { \
+		trace("[Protocol Registration] " #x " failed: %x", result); \
+		return; \
+	}
+
+	static HostSharedData<CfxState> hostData("CfxInitState");
+
+	HKEY key = NULL;
+	std::wstring command = fmt::sprintf(L"\"%s\" \"%%1\"", hostData->gameExePath);
+
+	const auto create_key = [&key](std::wstring name)
+	{
+		return RegCreateKeyW(HKEY_CURRENT_USER, name.c_str(), &key);
+	};
+
+	const auto set_string = [&key](const wchar_t* name, std::wstring value)
+	{
+		return RegSetValueExW(key, name, 0, REG_SZ, (const BYTE*)value.c_str(), (value.size() + 1) * sizeof(wchar_t));
+	};
+
+	CHECK_STATUS(create_key(fmt::sprintf(L"SOFTWARE\\Classes\\%s", cls)));
+	CHECK_STATUS(set_string(NULL, name));
+	CHECK_STATUS(set_string(L"URL Protocol", L""));
+	CHECK_STATUS(RegCloseKey(key));
+
+	CHECK_STATUS(create_key(fmt::sprintf(L"SOFTWARE\\Classes\\%s.ProtocolHandler", name)));
+	CHECK_STATUS(set_string(NULL, name));
+	CHECK_STATUS(RegCloseKey(key));
+
+	CHECK_STATUS(create_key(fmt::sprintf(L"SOFTWARE\\%s", name)));
+	CHECK_STATUS(RegCloseKey(key));
+
+	CHECK_STATUS(create_key(fmt::sprintf(L"SOFTWARE\\%s\\Capabilities", name)));
+	CHECK_STATUS(set_string(L"ApplicationName", name));
+	CHECK_STATUS(set_string(L"ApplicationDescription", name));
+	CHECK_STATUS(RegCloseKey(key));
+
+	CHECK_STATUS(create_key(fmt::sprintf(L"SOFTWARE\\%s\\Capabilities\\URLAssociations", name)));
+	CHECK_STATUS(set_string(cls, fmt::sprintf(L"%s.ProtocolHandler", name)));
+	CHECK_STATUS(RegCloseKey(key));
+
+	CHECK_STATUS(create_key(L"SOFTWARE\\RegisteredApplications"));
+	CHECK_STATUS(set_string(name, fmt::sprintf(L"Software\\%s\\Capabilities", name)));
+	CHECK_STATUS(RegCloseKey(key));
+
+	CHECK_STATUS(create_key(fmt::sprintf(L"SOFTWARE\\Classes\\%s.ProtocolHandler\\shell\\open\\command", name)));
+	CHECK_STATUS(set_string(NULL, command));
+	CHECK_STATUS(RegCloseKey(key));
+
+	if (!IsWindows8Point1OrGreater())
+	{
+		// these are for compatibility on downlevel Windows systems
+		CHECK_STATUS(create_key(fmt::sprintf(L"SOFTWARE\\Classes\\%s\\shell\\open\\command", cls)));
+		CHECK_STATUS(set_string(NULL, command));
+		CHECK_STATUS(RegCloseKey(key));
+	}
+}
+
+void Component_RunPreInit()
+{
+	static HostSharedData<CfxState> hostData("CfxInitState");
+
+#ifndef _DEBUG
+	if (hostData->IsGameProcess())
+#else
+	if (hostData->IsMasterProcess())
+#endif
+	{
+		ProtocolRegister(PRODUCT_NAME, hostData->GetLinkProtocol());
+	}
+
+	int argc;
+	LPWSTR* argv = CommandLineToArgvW(GetCommandLine(), &argc);
+
+	static std::string connectHost;
+	static std::string connectParams;
+	static std::string authPayload;
+
+	static auto protocolLinkStart = ToNarrow(hostData->GetLinkProtocol(L":"));
+
+	for (int i = 1; i < argc; i++)
+	{
+		std::string arg = ToNarrow(argv[i]);
+
+		if (arg.find(protocolLinkStart) == 0)
+		{
+			auto parsed = skyr::make_url(arg);
+
+			if (parsed)
+			{
+				if (!parsed->host().empty())
+				{
+					if (parsed->host() == "connect")
+					{
+						if (!parsed->pathname().empty())
+						{
+							connectHost = parsed->pathname().substr(1);
+							const auto& search = parsed->search_parameters();
+							if (!search.empty())
+							{
+								connectParams = search.to_string();
+							}
+						}
+					}
+					else if (parsed->host() == "accept-auth")
+					{
+						if (!parsed->search().empty())
+						{
+							authPayload = parsed->search().substr(1);
+						}
+					}
+				}
+			}
+
+			break;
+		}
+	}
+
+	LocalFree(argv);
+
+	if (!connectHost.empty())
+	{
+		if (hostData->IsMasterProcess() || hostData->IsGameProcess())
+		{
+// #TODOLIBERTY: ?
+#ifndef GTA_NY
+			rage::OnInitFunctionStart.Connect([](rage::InitFunctionType type)
+			{
+				if (type == rage::InitFunctionType::INIT_CORE)
+				{
+					ConnectTo(connectHost, false, connectParams);
+					connectHost = "";
+					connectParams = "";
+				}
+			}, 999999);
+#endif
+		}
+		else
+		{
+			nng_socket socket;
+			nng_dialer dialer;
+
+			auto j = nlohmann::json::object({ { "host", connectHost }, { "params", connectParams } });
+			std::string connectMsg = j.dump(-1, ' ', false, nlohmann::detail::error_handler_t::strict);
+
+			nng_push0_open(&socket);
+			nng_dial(socket, CONNECT_NNG_SOCKET_NAME, &dialer, 0);
+			nng_send(socket, const_cast<char*>(connectMsg.c_str()), connectMsg.size(), 0);
+
+			if (!hostData->gamePid)
+			{
+				AllowSetForegroundWindow(hostData->GetInitialPid());
+			}
+			else
+			{
+				AllowSetForegroundWindow(hostData->gamePid);
+			}
+
+			TerminateProcess(GetCurrentProcess(), 0);
+		}
+	}
+
+	if (!authPayload.empty())
+	{
+		if (hostData->IsMasterProcess() || hostData->IsGameProcess())
+		{
+// #TODOLIBERTY: ?
+#ifndef GTA_NY
+			rage::OnInitFunctionStart.Connect([](rage::InitFunctionType type)
+			{
+				if (type == rage::InitFunctionType::INIT_CORE)
+				{
+					HandleAuthPayload(authPayload);
+					authPayload = "";
+				}
+			}, 999999);
+#endif
+		}
+		else
+		{
+			nng_socket socket;
+			nng_dialer dialer;
+
+			nng_push0_open(&socket);
+			nng_dial(socket, AUTH_NNG_SOCKET_NAME, &dialer, 0);
+			nng_send(socket, const_cast<char*>(authPayload.c_str()), authPayload.size(), 0);
+
+			if (!hostData->gamePid)
+			{
+				AllowSetForegroundWindow(hostData->GetInitialPid());
+			}
+			else
+			{
+				AllowSetForegroundWindow(hostData->gamePid);
+			}
+
+			TerminateProcess(GetCurrentProcess(), 0);
+		}
+	}
+}
+
+static InitFunction connectInitFunction([]()
+{
+#if __has_include(<gameSkeleton.h>)
+	rage::OnInitFunctionStart.Connect([](rage::InitFunctionType type)
+	{
+		if (type == rage::INIT_BEFORE_MAP_LOADED)
+		{
+			SaveBuildNumber(xbr::GetRequestedGameBuild());
+		}
+	});
+#endif
+
+	static nng_socket netSocket;
+	static nng_listener listener;
+
+	nng_pull0_open(&netSocket);
+	nng_listen(netSocket, CONNECT_NNG_SOCKET_NAME, &listener, 0);
+
+	static nng_socket netAuthSocket;
+	static nng_listener authListener;
+
+	nng_pull0_open(&netAuthSocket);
+	nng_listen(netAuthSocket, AUTH_NNG_SOCKET_NAME, &authListener, 0);
+
+	GetEarlyGameFrame().Connect([]()
+	{
+		if (Instance<ICoreGameInit>::Get()->GetGameLoaded())
+		{
+			return;
+		}
+
+		char* buffer;
+		size_t bufLen;
+
+		int err;
+
+		err = nng_recv(netSocket, &buffer, &bufLen, NNG_FLAG_NONBLOCK | NNG_FLAG_ALLOC);
+
+		if (err == 0)
+		{
+			std::string connectMsg(buffer, buffer + bufLen);
+			nng_free(buffer, bufLen);
+
+			auto connectData = nlohmann::json::parse(connectMsg);
+			ConnectTo(connectData["host"], false, connectData["params"]);
+
+			SetForegroundWindow(CoreGetGameWindow());
+		}
+
+		err = nng_recv(netAuthSocket, &buffer, &bufLen, NNG_FLAG_NONBLOCK | NNG_FLAG_ALLOC);
+
+		if (err == 0)
+		{
+			std::string msg(buffer, buffer + bufLen);
+			nng_free(buffer, bufLen);
+
+			HandleAuthPayload(msg);
+
+			SetForegroundWindow(CoreGetGameWindow());
+		}
+	});
+});